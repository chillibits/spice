// Copyright (c) 2021-2022 ChilliBits. All rights reserved.

#include "PreAnalyzerVisitor.h"

#include <ast/AstNodes.h>
#include <cli/CliInterface.h>
#include <dependency/SourceFile.h>
#include <exception/AntlrThrowingErrorListener.h>
#include <util/CommonUtil.h>
#include <util/FileUtil.h>

std::any PreAnalyzerVisitor::visitEntry(EntryNode *node) {
  // Visit all import statements
  for (const auto &importStmt : node->importStmts())
    visit(importStmt);

  // Reset the AST
  node->reset();

  return nullptr;
}

std::any PreAnalyzerVisitor::visitImportStmt(ImportStmtNode *node) {
  // Get the file path from the identifier
  bool isImportStd = node->importPath.rfind("std/", 0) == 0;
  std::string importPath;
  if (node->importPath.rfind("std/", 0) == 0) { // Include source file from standard library
    std::string sourceFileIden = node->importPath.substr(node->importPath.find("std/") + 4);
    // Find std library
    std::string stdPath;
    if (FileUtil::fileExists("/usr/lib/spice/std")) {
      stdPath = "/usr/lib/spice/std/";
    } else if (std::getenv("SPICE_STD_DIR") && FileUtil::dirExists(std::string(std::getenv("SPICE_STD_DIR")))) {
      stdPath = std::string(std::getenv("SPICE_STD_DIR"));
      if (stdPath.rfind(FileUtil::DIR_SEPARATOR) != stdPath.size() - 1)
        stdPath += FileUtil::DIR_SEPARATOR;
    } else {
      throw ErrorFactory::get(node->codeLoc, STD_NOT_FOUND,
                              "Standard library could not be found. Check if the env var SPICE_STD_DIR exists");
    }
    // Check if source file exists
    std::string defaultPath = stdPath + sourceFileIden + ".spice";
    std::string osPath = stdPath + sourceFileIden + "_" + cliOptions.targetOs + ".spice";
    std::string osArchPath = stdPath + sourceFileIden + "_" + cliOptions.targetOs + "_" + cliOptions.targetArch + ".spice";

    if (FileUtil::fileExists(defaultPath)) {
      importPath = defaultPath;
    } else if (FileUtil::fileExists(osPath)) {
      importPath = osPath;
    } else if (FileUtil::fileExists(osArchPath)) {
      importPath = osArchPath;
    } else {
      throw ErrorFactory::get(node->codeLoc, IMPORTED_FILE_NOT_EXISTING,
                              "The source file '" + node->importPath + ".spice' was not found in the standard library");
    }
  } else { // Include own source file
    // Check in module registry if the file can be imported
    std::string sourceFileDir = FileUtil::getFileDir(sourceFile.filePath);
    // Import file
    std::string defaultPath = sourceFileDir + FileUtil::DIR_SEPARATOR + node->importPath + ".spice";
    std::string osPath = sourceFileDir + FileUtil::DIR_SEPARATOR + node->importPath + "_" + cliOptions.targetOs + ".spice";
    std::string osArchPath = sourceFileDir + FileUtil::DIR_SEPARATOR + node->importPath + "_" + cliOptions.targetOs + "_" +
                             cliOptions.targetArch + ".spice";

    if (FileUtil::fileExists(defaultPath)) {
      importPath = defaultPath;
    } else if (FileUtil::fileExists(osPath)) {
      importPath = osPath;
    } else if (FileUtil::fileExists(osArchPath)) {
      importPath = osArchPath;
    } else {
      throw ErrorFactory::get(node->codeLoc, IMPORTED_FILE_NOT_EXISTING,
                              "The source file '" + node->importPath + ".spice' does not exist");
    }
  }
  CommonUtil::replaceAll(importPath, "/", std::string(1, FileUtil::DIR_SEPARATOR));

  // Visit the imported file
<<<<<<< HEAD
  sourceFile.addDependency(node->codeLoc, node->importName, importPath, isImportStd);
=======
  sourceFile.addDependency(&err, node, node->importName, importPath, isImportStd);
>>>>>>> 39907261

  return nullptr;
}<|MERGE_RESOLUTION|>--- conflicted
+++ resolved
@@ -76,11 +76,7 @@
   CommonUtil::replaceAll(importPath, "/", std::string(1, FileUtil::DIR_SEPARATOR));
 
   // Visit the imported file
-<<<<<<< HEAD
-  sourceFile.addDependency(node->codeLoc, node->importName, importPath, isImportStd);
-=======
-  sourceFile.addDependency(&err, node, node->importName, importPath, isImportStd);
->>>>>>> 39907261
+  sourceFile.addDependency(node, node->importName, importPath, isImportStd);
 
   return nullptr;
 }