// Copyright (c) 2021-2023 ChilliBits. All rights reserved.

#include "TypeChecker.h"

#include <SourceFile.h>
#include <symboltablebuilder/ScopeHandle.h>
#include <symboltablebuilder/SymbolTableBuilder.h>
#include <typechecker/TypeMatcher.h>

namespace spice::compiler {

TypeChecker::TypeChecker(GlobalResourceManager &resourceManager, SourceFile *sourceFile, TypeCheckerMode typeCheckerMode)
    : CompilerPass(resourceManager, sourceFile), typeCheckerMode(typeCheckerMode), warnings(sourceFile->compilerOutput.warnings) {
}

std::any TypeChecker::visitEntry(EntryNode *node) {
  // Initialize
  currentScope = rootScope;
  reVisitRequested = false;

  // Initialize AST nodes with size of 1
  const bool isPrepare = typeCheckerMode == TC_MODE_PREPARE;
  if (isPrepare)
    node->resizeToNumberOfManifestations(1);

  // Visit children
  visitChildren(node);

  // Check which implicit structures we need for each struct, defined in this source file
  if (isPrepare) {
    for (const auto &[structName, manifestations] : rootScope->getStructs()) {
      for (const auto &[manifestationName, manifestation] : manifestations) {
        createDefaultCtorIfRequired(manifestation, manifestation.structScope);
        createDefaultCopyCtorIfRequired(manifestation, manifestation.structScope);
        createDefaultDtorIfRequired(manifestation, manifestation.structScope);
      }
    }
  }

  return nullptr;
}

std::any TypeChecker::visitMainFctDef(MainFctDefNode *node) {
  if (typeCheckerMode == TC_MODE_PREPARE)
    return visitMainFctDefPrepare(node);
  else
    return visitMainFctDefCheck(node);
}

std::any TypeChecker::visitFctDef(FctDefNode *node) {
  if (typeCheckerMode == TC_MODE_PREPARE)
    return visitFctDefPrepare(node);
  else
    return visitFctDefCheck(node);
}

std::any TypeChecker::visitProcDef(ProcDefNode *node) {
  if (typeCheckerMode == TC_MODE_PREPARE)
    return visitProcDefPrepare(node);
  else
    return visitProcDefCheck(node);
}

std::any TypeChecker::visitStructDef(StructDefNode *node) {
  if (typeCheckerMode == TC_MODE_PREPARE)
    return visitStructDefPrepare(node);
  else
    return visitStructDefCheck(node);
}

std::any TypeChecker::visitInterfaceDef(InterfaceDefNode *node) {
  if (typeCheckerMode == TC_MODE_PREPARE)
    return visitInterfaceDefPrepare(node);
  return nullptr;
}

std::any TypeChecker::visitEnumDef(EnumDefNode *node) {
  if (typeCheckerMode == TC_MODE_PREPARE)
    return visitEnumDefPrepare(node);
  return nullptr;
}

std::any TypeChecker::visitGenericTypeDef(GenericTypeDefNode *node) {
  if (typeCheckerMode == TC_MODE_PREPARE)
    return visitGenericTypeDefPrepare(node);
  return nullptr;
}

std::any TypeChecker::visitAliasDef(AliasDefNode *node) {
  if (typeCheckerMode == TC_MODE_PREPARE)
    return visitAliasDefPrepare(node);
  return nullptr;
}

std::any TypeChecker::visitGlobalVarDef(GlobalVarDefNode *node) {
  if (typeCheckerMode == TC_MODE_PREPARE)
    return visitGlobalVarDefPrepare(node);
  return nullptr;
}

std::any TypeChecker::visitExtDecl(ExtDeclNode *node) {
  if (typeCheckerMode == TC_MODE_PREPARE)
    return visitExtDeclPrepare(node);
  return nullptr;
}

std::any TypeChecker::visitUnsafeBlock(UnsafeBlockNode *node) {
  // Change to unsafe block body scope
  ScopeHandle scopeHandle(this, node->getScopeId(), ScopeType::UNSAFE_BODY);

  // Visit body
  visit(node->body());

  return nullptr;
}

std::any TypeChecker::visitForLoop(ForLoopNode *node) {
  // Change to for body scope
  ScopeHandle scopeHandle(this, node->getScopeId(), ScopeType::FOR_BODY);

  // Visit loop variable declaration
  visit(node->initDecl());

  // Visit condition
  SymbolType conditionType = std::any_cast<ExprResult>(visit(node->condAssign())).type;
  HANDLE_UNRESOLVED_TYPE_PTR(conditionType)
  // Check if condition evaluates to bool
  if (!conditionType.is(TY_BOOL))
    SOFT_ERROR_ER(node->condAssign(), CONDITION_MUST_BE_BOOL, "For loop condition must be of type bool")

  // Visit incrementer
  visit(node->incAssign());

  // Visit body
  visit(node->body());

  return nullptr;
}

std::any TypeChecker::visitForeachLoop(ForeachLoopNode *node) {
  // Change to foreach body scope
  ScopeHandle scopeHandle(this, node->getScopeId(), ScopeType::FOREACH_BODY);

  // Check iterator type
  SymbolType iteratorType = std::any_cast<ExprResult>(visit(node->iteratorAssign())).type;
  HANDLE_UNRESOLVED_TYPE_PTR(iteratorType)
  if (!iteratorType.isIterator(node)) {
    softError(node->iteratorAssign(), OPERATOR_WRONG_DATA_TYPE,
              "Can only apply foreach loop on an iterator type. You provided " + iteratorType.getName());
    return nullptr;
  }
  const std::vector<SymbolType> &iteratorTemplateTypes = iteratorType.getTemplateTypes();
  if (iteratorTemplateTypes.empty())
    SOFT_ERROR_ER(node->iteratorAssign(), INVALID_ITERATOR,
                  "Iterator has no generic arguments so that the item type could not be inferred")

  const bool hasIdx = node->idxVarDecl();
  if (hasIdx) {
    // Visit index declaration or assignment
    auto indexType = std::any_cast<SymbolType>(visit(node->idxVarDecl()));
    HANDLE_UNRESOLVED_TYPE_PTR(indexType)
    // Check if index type is int
    if (!indexType.is(TY_LONG))
      SOFT_ERROR_ER(node->idxVarDecl(), FOREACH_IDX_NOT_LONG,
                    "Index in foreach loop must be of type long. You provided " + indexType.getName())
  }

  // Retrieve .get(), .getIdx(), .isValid() and .next() functions
  Scope *matchScope = iteratorType.getBodyScope();
  SymbolType iteratorItemType;
  if (hasIdx) {
    node->getIdxFct = FunctionManager::matchFunction(matchScope, "getIdx", iteratorType, {}, false, node);
    assert(node->getIdxFct != nullptr);
    iteratorItemType = node->getIdxFct->returnType.getTemplateTypes().back();
  } else {
    node->getFct = FunctionManager::matchFunction(matchScope, "get", iteratorType, {}, false, node);
    assert(node->getFct != nullptr);
    iteratorItemType = node->getFct->returnType;
  }
  node->isValidFct = FunctionManager::matchFunction(matchScope, "isValid", iteratorType, {}, false, node);
  assert(node->isValidFct != nullptr);
  node->nextFct = FunctionManager::matchFunction(matchScope, "next", iteratorType, {}, false, node);
  assert(node->nextFct != nullptr);

  // Check type of the item
  auto itemType = std::any_cast<SymbolType>(visit(node->itemVarDecl()));
  HANDLE_UNRESOLVED_TYPE_PTR(itemType)
  if (itemType.is(TY_DYN)) { // Perform type inference
    // Update evaluated symbol type of the declaration data type
    node->itemVarDecl()->dataType()->setEvaluatedSymbolType(iteratorItemType, manIdx);
    // Update item type
    itemType = iteratorItemType;
  } else {
    // Check item type
    opRuleManager.getAssignResultType(node->itemVarDecl(), itemType, iteratorItemType, manIdx, true, ERROR_FOREACH_ITEM);
  }

  // Update type of item
  SymbolTableEntry *itemVarSymbol = currentScope->lookupStrict(node->itemVarDecl()->varName);
  assert(itemVarSymbol != nullptr);
  itemVarSymbol->updateType(itemType, true);

  // Visit body
  visit(node->body());

  return nullptr;
}

std::any TypeChecker::visitWhileLoop(WhileLoopNode *node) {
  // Change to while body scope
  ScopeHandle scopeHandle(this, node->getScopeId(), ScopeType::WHILE_BODY);

  // Visit condition
  SymbolType conditionType = std::any_cast<ExprResult>(visit(node->condition())).type;
  HANDLE_UNRESOLVED_TYPE_PTR(conditionType)
  // Check if condition evaluates to bool
  if (!conditionType.is(TY_BOOL))
    SOFT_ERROR_ER(node->condition(), CONDITION_MUST_BE_BOOL, "While loop condition must be of type bool")

  // Visit body
  visit(node->body());

  return nullptr;
}

std::any TypeChecker::visitDoWhileLoop(DoWhileLoopNode *node) {
  // Change to while body scope
  ScopeHandle scopeHandle(this, node->getScopeId(), ScopeType::WHILE_BODY);

  // Visit body
  visit(node->body());

  // Visit condition
  SymbolType conditionType = std::any_cast<ExprResult>(visit(node->condition())).type;
  HANDLE_UNRESOLVED_TYPE_PTR(conditionType)
  // Check if condition evaluates to bool
  if (!conditionType.is(TY_BOOL))
    SOFT_ERROR_ER(node->condition(), CONDITION_MUST_BE_BOOL, "Do-While loop condition must be of type bool")

  return nullptr;
}

std::any TypeChecker::visitIfStmt(IfStmtNode *node) {
  // Change to then body scope
  ScopeHandle scopeHandle(this, node->getScopeId(), ScopeType::IF_ELSE_BODY);

  // Visit condition
  AssignExprNode *condition = node->condition();
  SymbolType conditionType = std::any_cast<ExprResult>(visit(condition)).type;
  HANDLE_UNRESOLVED_TYPE_PTR(conditionType)
  // Check if condition evaluates to bool
  if (!conditionType.is(TY_BOOL))
    SOFT_ERROR_ER(node->condition(), CONDITION_MUST_BE_BOOL, "If condition must be of type bool")

  // Warning for bool assignment
  if (condition->hasOperator && condition->op == AssignExprNode::OP_ASSIGN)
    sourceFile->compilerOutput.warnings.emplace_back(condition->codeLoc, BOOL_ASSIGN_AS_CONDITION,
                                                     "If you want to compare the values, use '=='");

  // Visit body
  visit(node->thenBody());

  // Leave then body scope
  scopeHandle.leaveScopeEarly();

  // Visit else statement if existing
  if (node->elseStmt())
    visit(node->elseStmt());

  return nullptr;
}

std::any TypeChecker::visitElseStmt(ElseStmtNode *node) {
  // Visit if statement in the case of an else if branch
  if (node->isElseIf) {
    visit(node->ifStmt());
    return nullptr;
  }

  // Change to else body scope
  ScopeHandle scopeHandle(this, node->getScopeId(), ScopeType::IF_ELSE_BODY);

  // Visit body
  visit(node->body());

  return nullptr;
}

std::any TypeChecker::visitAnonymousBlockStmt(AnonymousBlockStmtNode *node) {
  // Change to anonymous scope body scope
  ScopeHandle scopeHandle(this, node->getScopeId(), ScopeType::ANONYMOUS_BLOCK_BODY);

  // Visit body
  visit(node->body());

  return nullptr;
}

std::any TypeChecker::visitStmtLst(StmtLstNode *node) {
  // Visit nodes in this scope
  for (ASTNode *stmt : node->children) {
    if (!stmt)
      continue;
    // Print warning if statement is unreachable
    if (stmt->unreachable) {
      warnings.emplace_back(stmt->codeLoc, UNREACHABLE_CODE, "This statement is unreachable");
      continue;
    }
    // Visit the statement
    visit(stmt);
  }

  // Do cleanup of this scope, e.g. dtor calls for struct instances
  doScopeCleanup(node);

  return nullptr;
}

std::any TypeChecker::visitParamLst(ParamLstNode *node) {
  NamedParamList namedParams;
  bool metOptional = false;

  for (DeclStmtNode *param : node->params()) {
    // Visit param
    const auto paramType = std::any_cast<SymbolType>(visit(param));
    if (paramType.is(TY_UNRESOLVED))
      continue;

    // Check if the type could be inferred. Dyn without a default value is forbidden
    if (paramType.is(TY_DYN)) {
      softError(node, FCT_PARAM_IS_TYPE_DYN, "Type of parameter '" + param->varName + "' is invalid");
      continue;
    }

    // Ensure that no optional param comes after a mandatory param
    if (param->hasAssignment) {
      metOptional = true;
    } else if (metOptional) {
      softError(param, INVALID_PARAM_ORDER, "Mandatory parameters must go before any optional parameters");
      continue;
    }

    // Add parameter to named param list
    namedParams.push_back({param->varName, paramType, metOptional});
  }

  return namedParams;
}

std::any TypeChecker::visitField(FieldNode *node) {
  auto fieldType = std::any_cast<SymbolType>(visit(node->dataType()));
  HANDLE_UNRESOLVED_TYPE_ST(fieldType)

  if (TernaryExprNode *defaultValueNode = node->defaultValue(); defaultValueNode != nullptr) {
    if (!defaultValueNode->hasCompileTimeValue())
      SOFT_ERROR_ST(node, FIELD_DEFAULT_VALUE_NO_COMPILETIME_CONST, "Default values must be computable at compile time")

    const SymbolType defaultValueType = std::any_cast<ExprResult>(visit(defaultValueNode)).type;
    HANDLE_UNRESOLVED_TYPE_ST(fieldType)
    if (!fieldType.matches(defaultValueType, false, true, true))
      SOFT_ERROR_ST(node, FIELD_TYPE_NOT_MATCHING, "Type of the default values does not match the field type")
  }

  return fieldType;
}

std::any TypeChecker::visitSignature(SignatureNode *node) {
  const bool isFunction = node->signatureType == SignatureNode::TYPE_FUNCTION;

  // Visit return type
  SymbolType returnType(TY_DYN);
  if (isFunction)
    returnType = std::any_cast<SymbolType>(visit(node->returnType()));
  if (returnType.is(TY_UNRESOLVED))
    return static_cast<std::vector<Function *> *>(nullptr);

  // Retrieve function template types
  std::vector<GenericType> usedGenericTypes;
  if (node->hasTemplateTypes) {
    for (DataTypeNode *dataType : node->templateTypeLst()->dataTypes()) {
      // Visit template type
      auto templateType = std::any_cast<SymbolType>(visit(dataType));
      if (templateType.is(TY_UNRESOLVED))
        return static_cast<std::vector<Function *> *>(nullptr);
      // Check if it is a generic type
      if (!templateType.is(TY_GENERIC)) {
        softError(dataType, EXPECTED_GENERIC_TYPE, "A template list can only contain generic types");
        return static_cast<std::vector<Function *> *>(nullptr);
      }
      // Convert generic symbol type to generic type
      GenericType *genericType = rootScope->lookupGenericType(templateType.getSubType());
      assert(genericType != nullptr);
      usedGenericTypes.push_back(*genericType);
    }
  }

  // Visit params
  std::vector<SymbolType> paramTypes;
  ParamList paramList;
  if (node->hasParams) {
    paramList.reserve(node->paramTypeLst()->dataTypes().size());
    for (DataTypeNode *param : node->paramTypeLst()->dataTypes()) {
      auto paramType = std::any_cast<SymbolType>(visit(param));
      if (paramType.is(TY_UNRESOLVED))
        return static_cast<std::vector<Function *> *>(nullptr);

      // Check if the type is present in the template for generic types
      if (!paramType.isCoveredByGenericTypeList(usedGenericTypes)) {
        softError(node->paramTypeLst(), GENERIC_TYPE_NOT_IN_TEMPLATE,
                  "Generic param type not included in the template type list of the function");
        continue;
      }

      paramTypes.push_back(paramType);
      paramList.push_back({paramType, false});
    }
  }

  // Check if all template types were used in the function parameters
  if (std::ranges::any_of(usedGenericTypes, [](const GenericType &genericType) { return !genericType.used; })) {
    softError(node->templateTypeLst(), GENERIC_TYPE_NOT_USED, "Generic type was not used by the function parameters");
    return static_cast<std::vector<Function *> *>(nullptr);
  }

  // Build signature object
  Function signature(node->methodName, nullptr, SymbolType(TY_DYN), returnType, paramList, usedGenericTypes, node);

  // Add signature to current scope
  Function *manifestation = FunctionManager::insertFunction(currentScope, signature, &node->signatureManifestations);
  manifestation->used = true;

  // Prepare signature type
  SymbolType signatureType(isFunction ? TY_FUNCTION : TY_PROCEDURE);
  signatureType.specifiers = node->signatureSpecifiers;
  if (isFunction)
    signatureType.setFunctionReturnType(returnType);
  signatureType.setFunctionParamTypes(paramTypes);

  // Set entry to signature type
  assert(node->entry != nullptr);
  node->entry->updateType(signatureType, false);
  node->entry->used = true;

  return &node->signatureManifestations;
}

std::any TypeChecker::visitDeclStmt(DeclStmtNode *node) {
  SymbolType localVarType;
  if (node->hasAssignment) {
    // Visit the right side
    auto rhs = std::any_cast<ExprResult>(visit(node->assignExpr()));
    auto [rhsTy, rhsEntry] = rhs;

    // If there is an anonymous entry attached (e.g. for struct instantiation), delete it
    if (rhsEntry != nullptr && rhsEntry->anonymous) {
      currentScope->symbolTable.deleteAnonymous(rhsEntry->name);
      rhs.entry = rhsEntry = nullptr;
    }

    // Visit data type
    localVarType = std::any_cast<SymbolType>(visit(node->dataType()));

    // Infer the type left to right if the right side is an empty array initialization
    if (rhsTy.isArrayOf(TY_DYN))
      rhsTy = localVarType;

    // Check if type has to be inferred or both types are fixed
    if (!localVarType.is(TY_UNRESOLVED) && !rhsTy.is(TY_UNRESOLVED)) {
      localVarType = opRuleManager.getAssignResultType(node, localVarType, rhsTy, 0, true);

      // Call copy ctor if required
      if (localVarType.is(TY_STRUCT) && !node->isParam && !rhs.isTemporary()) {
        Scope *matchScope = localVarType.getBodyScope();
        assert(matchScope != nullptr);
        // Check if we have a no-args ctor to call
        const std::string structName = localVarType.getOriginalSubType();
        const SymbolType &thisType = localVarType;
        const std::vector<SymbolType> paramTypes = {thisType.toConstReference(node)};
        node->calledCopyCtor = FunctionManager::matchFunction(matchScope, CTOR_FUNCTION_NAME, thisType, paramTypes, true, node);
      }

      // If this is a struct type, check if the type is known. If not, error out
      if (localVarType.isBaseType(TY_STRUCT) && !sourceFile->getNameRegistryEntry(localVarType.getBaseType().getSubType())) {
        const std::string structName = localVarType.getBaseType().getOriginalSubType();
        softError(node->dataType(), UNKNOWN_DATATYPE, "Unknown struct type '" + structName + "'. Forgot to import?");
        localVarType = SymbolType(TY_UNRESOLVED);
      }
    } else {
      localVarType = SymbolType(TY_UNRESOLVED);
    }
  } else {
    // Visit data type
    localVarType = std::any_cast<SymbolType>(visit(node->dataType()));

    // References with no initialization are illegal
    if (localVarType.isRef() && !node->isParam && !node->isForEachItem)
      softError(node, REFERENCE_WITHOUT_INITIALIZER, "References must always be initialized directly");

    // If this is a struct, check for the default ctor
    if (localVarType.is(TY_STRUCT) && !node->isParam && !node->isForEachItem) {
      Scope *matchScope = localVarType.getBodyScope();
      assert(matchScope != nullptr);
      // Check if we need to call a ctor
      node->isCtorCallRequired = matchScope->hasRefFields();
      // Check if we have a no-args ctor to call
      const std::string structName = localVarType.getOriginalSubType();
      const SymbolType &thisType = localVarType;
      node->calledInitCtor = FunctionManager::matchFunction(matchScope, CTOR_FUNCTION_NAME, thisType, {}, false, node);
      if (!node->calledInitCtor && node->isCtorCallRequired)
        SOFT_ERROR_ST(node, MISSING_NO_ARGS_CTOR, "Struct '" + structName + "' misses a no-args constructor")
    }
  }

  // Update the type of the variable
  SymbolTableEntry *localVarEntry = currentScope->lookupStrict(node->varName);
  assert(localVarEntry != nullptr);
  localVarEntry->updateType(localVarType, true);
  node->entries.at(manIdx) = localVarEntry;

  // Update the state of the variable
  localVarEntry->updateState(INITIALIZED, node, true);

  return node->setEvaluatedSymbolType(localVarType, manIdx);
}

std::any TypeChecker::visitImportStmt(ImportStmtNode *node) {
  if (typeCheckerMode == TC_MODE_PREPARE)
    return visitImportStmtPrepare(node);
  return nullptr;
}

std::any TypeChecker::visitReturnStmt(ReturnStmtNode *node) {
  // Retrieve return variable entry
  SymbolTableEntry *returnVar = currentScope->lookup(RETURN_VARIABLE_NAME);
  const bool isFunction = returnVar != nullptr;
  SymbolType returnType = isFunction ? returnVar->getType() : SymbolType(TY_DYN);

  // Check if procedure with return value
  if (!isFunction) {
    if (node->hasReturnValue)
      SOFT_ERROR_ER(node->assignExpr(), RETURN_WITH_VALUE_IN_PROCEDURE, "Return with value in procedure is not allowed")
    return nullptr;
  }

  if (!node->hasReturnValue && !returnVar->isInitialized())
    SOFT_ERROR_ST(node, RETURN_WITHOUT_VALUE_RESULT, "Return without value, but result variable is not initialized yet")

  if (!node->hasReturnValue)
    return nullptr;

  // Visit right side
  auto rhs = std::any_cast<ExprResult>(visit(node->assignExpr()));
  HANDLE_UNRESOLVED_TYPE_ST(rhs.type)

  // Check if types match
  opRuleManager.getAssignResultType(node->assignExpr(), returnType, rhs.type, 0, false, ERROR_MSG_RETURN);

  // Manager dtor call
  if (rhs.entry != nullptr) {
    if (rhs.entry->anonymous) {
      // If there is an anonymous entry attached (e.g. for struct instantiation), delete it
      currentScope->symbolTable.deleteAnonymous(rhs.entry->name);
      rhs.entry = nullptr;
    } else {
      // Otherwise omit the destructor call, because the caller destructs the value
      rhs.entry->omitDtorCall = true;
    }
  }

  return node->setEvaluatedSymbolType(returnType, manIdx);
}

std::any TypeChecker::visitBreakStmt(BreakStmtNode *node) {
  // Check if the stated number is valid
  if (node->breakTimes < 1)
    SOFT_ERROR_ER(node, INVALID_BREAK_NUMBER, "Break count must be >= 1, you provided " + std::to_string(node->breakTimes))

  // Check if we can break this often
  const size_t maxBreaks = currentScope->getLoopNestingDepth();
  if (node->breakTimes > maxBreaks)
    SOFT_ERROR_ER(node, INVALID_BREAK_NUMBER, "We can only break " + std::to_string(maxBreaks) + " time(s) here")

  return nullptr;
}

std::any TypeChecker::visitContinueStmt(ContinueStmtNode *node) {
  // Check if the stated number is valid
  if (node->continueTimes < 1)
    SOFT_ERROR_ER(node, INVALID_CONTINUE_NUMBER,
                  "Continue count must be >= 1, you provided " + std::to_string(node->continueTimes))

  // Check if we can continue this often
  const size_t maxBreaks = currentScope->getLoopNestingDepth();
  if (node->continueTimes > maxBreaks)
    SOFT_ERROR_ER(node, INVALID_CONTINUE_NUMBER, "We can only continue " + std::to_string(maxBreaks) + " time(s) here")

  return nullptr;
}

std::any TypeChecker::visitAssertStmt(AssertStmtNode *node) {
  // Visit condition
  SymbolType conditionType = std::any_cast<ExprResult>(visit(node->assignExpr())).type;
  HANDLE_UNRESOLVED_TYPE_ER(conditionType)

  // Check if condition evaluates to bool
  if (!conditionType.is(TY_BOOL))
    SOFT_ERROR_ER(node->assignExpr(), ASSERTION_CONDITION_BOOL, "The asserted condition must be of type bool")

  return nullptr;
}

std::any TypeChecker::visitPrintfCall(PrintfCallNode *node) {
  // Check if assignment types match placeholder types
  size_t placeholderCount = 0;
  size_t index = node->templatedString.find_first_of('%');
  while (index != std::string::npos && index != node->templatedString.size() - 1) {
    // Check if there is another assignExpr
    if (node->args().size() <= placeholderCount)
      SOFT_ERROR_ER(node, PRINTF_ARG_COUNT_ERROR, "The placeholder string contains more placeholders than arguments")

    // Get next assignment
    AssignExprNode *assignment = node->args().at(placeholderCount);
    // Visit assignment
    SymbolType argType = std::any_cast<ExprResult>(visit(assignment)).type;
    HANDLE_UNRESOLVED_TYPE_ER(argType)
    argType = argType.removeReferenceWrapper();

    switch (node->templatedString.at(index + 1)) {
    case 'c': {
      if (!argType.is(TY_CHAR))
        SOFT_ERROR_ER(assignment, PRINTF_TYPE_ERROR, "The placeholder string expects char, but got " + argType.getName())
      placeholderCount++;
      break;
    }
    case 'd':
    case 'i':
    case 'l':
    case 'o':
    case 'u':
    case 'x':
    case 'X': {
      if (!argType.isOneOf({TY_INT, TY_SHORT, TY_LONG, TY_BYTE, TY_BOOL}))
        SOFT_ERROR_ER(assignment, PRINTF_TYPE_ERROR,
                      "The placeholder string expects int, short, long, byte or bool, but got " + argType.getName())
      placeholderCount++;
      break;
    }
    case 'a':
    case 'A':
    case 'f':
    case 'F':
    case 'e':
    case 'E':
    case 'g':
    case 'G': {
      if (!argType.is(TY_DOUBLE))
        SOFT_ERROR_ER(assignment, PRINTF_TYPE_ERROR, "The placeholder string expects double, but got " + argType.getName())
      placeholderCount++;
      break;
    }
    case 's': {
      const std::string strobjTypeName = STRING_RT_IMPORT_NAME + std::string(SCOPE_ACCESS_TOKEN) + STROBJ_NAME;
      const bool isString = argType.is(TY_STRING) || argType.is(TY_STRUCT, strobjTypeName);
      if (!isString && !argType.isPtrOf(TY_CHAR) && !argType.isArrayOf(TY_CHAR))
        SOFT_ERROR_ER(assignment, PRINTF_TYPE_ERROR,
                      "The placeholder string expects string, String, char* or char[], but got " + argType.getName())
      placeholderCount++;
      break;
    }
    case 'p': {
      if (!argType.isPtr() && !argType.isArray() && !argType.is(TY_STRING))
        SOFT_ERROR_ER(assignment, PRINTF_TYPE_ERROR,
                      "The placeholder string expects pointer, array or string, but got " + argType.getName())
      placeholderCount++;
      break;
    }
    }
    index = node->templatedString.find_first_of('%', index + 2); // We can also skip the following char
  }

  // Check if the number of placeholders matches the number of args
  if (placeholderCount < node->args().size())
    SOFT_ERROR_ER(node, PRINTF_ARG_COUNT_ERROR, "The placeholder string contains less placeholders than arguments")

  return ExprResult{node->setEvaluatedSymbolType(SymbolType(TY_BOOL), manIdx)};
}

std::any TypeChecker::visitSizeofCall(SizeofCallNode *node) {
  if (node->isType) { // Size of type
    visit(node->dataType());
  } else { // Size of value
    visit(node->assignExpr());
  }

  return ExprResult{node->setEvaluatedSymbolType(SymbolType(TY_LONG), manIdx)};
}

std::any TypeChecker::visitAlignofCall(AlignofCallNode *node) {
  if (node->isType) { // Align of type
    visit(node->dataType());
  } else { // Align of value
    visit(node->assignExpr());
  }

  return ExprResult{node->setEvaluatedSymbolType(SymbolType(TY_LONG), manIdx)};
}

std::any TypeChecker::visitLenCall(LenCallNode *node) {
  SymbolType argType = std::any_cast<ExprResult>(visit(node->assignExpr())).type;
  HANDLE_UNRESOLVED_TYPE_ER(argType)
  argType = argType.removeReferenceWrapper();

  // Check if arg is of type array
  if (!argType.isArray() && !argType.is(TY_STRING))
    SOFT_ERROR_ER(node->assignExpr(), EXPECTED_ARRAY_TYPE, "The len builtin can only work on arrays or strings")

  // If we want to use the len builtin on a string, we need to import the string runtime module
  if (argType.is(TY_STRING) && !isStringRT())
    sourceFile->requestRuntimeModule(STRING_RT);

  return ExprResult{node->setEvaluatedSymbolType(SymbolType(TY_LONG), manIdx)};
}

std::any TypeChecker::visitPanicCall(PanicCallNode *node) {
  SymbolType argType = std::any_cast<ExprResult>(visit(node->assignExpr())).type;
  HANDLE_UNRESOLVED_TYPE_ER(argType)
  argType = argType.removeReferenceWrapper();

  // Check if arg is of type array
  if (!argType.isErrorObj())
    SOFT_ERROR_ER(node->assignExpr(), EXPECTED_ERROR_TYPE, "The panic builtin can only work with errors")

  return ExprResult{node->setEvaluatedSymbolType(SymbolType(TY_DYN), manIdx)};
}

std::any TypeChecker::visitAssignExpr(AssignExprNode *node) {
  // Check if ternary
  if (node->ternaryExpr()) {
    auto result = std::any_cast<ExprResult>(visit(node->ternaryExpr()));
    node->setEvaluatedSymbolType(result.type, manIdx);
    return result;
  }

  // Check if assignment
  if (node->hasOperator) {
    // Visit the right side first
    auto [rhsType, rhsEntry] = std::any_cast<ExprResult>(visit(node->rhs()));
    HANDLE_UNRESOLVED_TYPE_ER(rhsType)
    // Then visit the left side
    auto [lhsType, lhsVar] = std::any_cast<ExprResult>(visit(node->lhs()));
    HANDLE_UNRESOLVED_TYPE_ER(lhsType)

    // Take a look at the operator
    if (node->op == AssignExprNode::OP_ASSIGN) {
      rhsType = opRuleManager.getAssignResultType(node, lhsType, rhsType, 0);

      // If there is an anonymous entry attached (e.g. for struct instantiation), delete it
      if (rhsEntry != nullptr && rhsEntry->anonymous) {
        currentScope->symbolTable.deleteAnonymous(rhsEntry->name);
        rhsEntry = nullptr;
      }
    } else if (node->op == AssignExprNode::OP_PLUS_EQUAL) {
      rhsType = opRuleManager.getPlusEqualResultType(node, lhsType, rhsType, 0).type;
    } else if (node->op == AssignExprNode::OP_MINUS_EQUAL) {
      rhsType = opRuleManager.getMinusEqualResultType(node, lhsType, rhsType, 0).type;
    } else if (node->op == AssignExprNode::OP_MUL_EQUAL) {
      rhsType = opRuleManager.getMulEqualResultType(node, lhsType, rhsType, 0).type;
    } else if (node->op == AssignExprNode::OP_DIV_EQUAL) {
      rhsType = opRuleManager.getDivEqualResultType(node, lhsType, rhsType, 0).type;
    } else if (node->op == AssignExprNode::OP_REM_EQUAL) {
      rhsType = opRuleManager.getRemEqualResultType(node, lhsType, rhsType, 0);
    } else if (node->op == AssignExprNode::OP_SHL_EQUAL) {
      rhsType = opRuleManager.getSHLEqualResultType(node, lhsType, rhsType, 0);
    } else if (node->op == AssignExprNode::OP_SHR_EQUAL) {
      rhsType = opRuleManager.getSHREqualResultType(node, lhsType, rhsType, 0);
    } else if (node->op == AssignExprNode::OP_AND_EQUAL) {
      rhsType = opRuleManager.getAndEqualResultType(node, lhsType, rhsType, 0);
    } else if (node->op == AssignExprNode::OP_OR_EQUAL) {
      rhsType = opRuleManager.getOrEqualResultType(node, lhsType, rhsType, 0);
    } else if (node->op == AssignExprNode::OP_XOR_EQUAL) {
      rhsType = opRuleManager.getXorEqualResultType(node, lhsType, rhsType, 0);
    }

    if (lhsVar) { // Variable is involved on the left side
      // Perform type inference
      if (lhsType.is(TY_DYN))
        lhsVar->updateType(rhsType, false);

      // In case the lhs variable is captured, notify the capture about the write access
      if (Capture *lhsCapture = currentScope->symbolTable.lookupCapture(lhsVar->name); lhsCapture)
        lhsCapture->setCaptureType(READ_WRITE);

      // Update the state of the variable
      lhsVar->updateState(INITIALIZED, node, false);
    }

    return ExprResult{node->setEvaluatedSymbolType(rhsType, manIdx)};
  }

  throw CompilerError(UNHANDLED_BRANCH, "AssignStmt fall-through"); // GCOV_EXCL_LINE
}

std::any TypeChecker::visitTernaryExpr(TernaryExprNode *node) {
  // Check if there is a ternary operator applied
  if (node->children.size() == 1)
    return visit(node->operands().front());

  // Visit condition
  LogicalOrExprNode *condition = node->operands()[0];
  SymbolType conditionType = std::any_cast<ExprResult>(visit(condition)).type;
  HANDLE_UNRESOLVED_TYPE_ER(conditionType)

  SymbolType trueType;
  SymbolType falseType;
  if (node->isShortened) {
    trueType = conditionType;
    falseType = std::any_cast<ExprResult>(visit(node->operands()[1])).type;
  } else {
    trueType = std::any_cast<ExprResult>(visit(node->operands()[1])).type;
    HANDLE_UNRESOLVED_TYPE_ER(trueType)
    falseType = std::any_cast<ExprResult>(visit(node->operands()[2])).type;
  }
  HANDLE_UNRESOLVED_TYPE_ER(falseType)

  // Check if the condition evaluates to bool
  if (!conditionType.is(TY_BOOL))
    SOFT_ERROR_ER(condition, OPERATOR_WRONG_DATA_TYPE, "Condition operand in ternary must be a bool")

  // Check if trueType and falseType are matching
  const SymbolType trueTypeModified = trueType.removeReferenceWrapper();
  const SymbolType falseTypeModified = falseType.removeReferenceWrapper();
  if (!trueTypeModified.matches(falseTypeModified, false, true, false))
    SOFT_ERROR_ER(node, OPERATOR_WRONG_DATA_TYPE,
                  "True and false operands in ternary must be of same data type. Got " + trueType.getName(true) + " and " +
                      falseType.getName(true))

  return ExprResult{node->setEvaluatedSymbolType(trueType, manIdx)};
}

std::any TypeChecker::visitLogicalOrExpr(LogicalOrExprNode *node) {
  // Check if a logical or operator is applied
  if (node->children.size() == 1)
    return visit(node->operands().front());

  // Visit leftmost operand
  SymbolType currentType = std::any_cast<ExprResult>(visit(node->operands()[0])).type;
  HANDLE_UNRESOLVED_TYPE_ER(currentType)

  // Loop through all remaining operands
  for (size_t i = 1; i < node->operands().size(); i++) {
    SymbolType rhsTy = std::any_cast<ExprResult>(visit(node->operands()[i])).type;
    HANDLE_UNRESOLVED_TYPE_ER(rhsTy)
    currentType = OpRuleManager::getLogicalOrResultType(node, currentType, rhsTy, i - 1);
  }

  return ExprResult{node->setEvaluatedSymbolType(currentType, manIdx)};
}

std::any TypeChecker::visitLogicalAndExpr(LogicalAndExprNode *node) {
  // Check if a logical and operator is applied
  if (node->children.size() == 1)
    return visit(node->operands().front());

  // Visit leftmost operand
  SymbolType currentType = std::any_cast<ExprResult>(visit(node->operands()[0])).type;
  HANDLE_UNRESOLVED_TYPE_ER(currentType)
  // Loop through all remaining operands
  for (size_t i = 1; i < node->operands().size(); i++) {
    SymbolType rhsTy = std::any_cast<ExprResult>(visit(node->operands()[i])).type;
    HANDLE_UNRESOLVED_TYPE_ER(rhsTy)
    currentType = OpRuleManager::getLogicalAndResultType(node, currentType, rhsTy, i - 1);
  }

  return ExprResult{node->setEvaluatedSymbolType(currentType, manIdx)};
}

std::any TypeChecker::visitBitwiseOrExpr(BitwiseOrExprNode *node) {
  // Check if a bitwise or operator is applied
  if (node->children.size() == 1)
    return visit(node->operands().front());

  // Visit leftmost operand
  SymbolType currentType = std::any_cast<ExprResult>(visit(node->operands()[0])).type;
  HANDLE_UNRESOLVED_TYPE_ER(currentType)
  // Loop through all remaining operands
  for (size_t i = 1; i < node->operands().size(); i++) {
    SymbolType rhsTy = std::any_cast<ExprResult>(visit(node->operands()[i])).type;
    HANDLE_UNRESOLVED_TYPE_ER(rhsTy)
    currentType = OpRuleManager::getBitwiseOrResultType(node, currentType, rhsTy, i - 1);
  }

  return ExprResult{node->setEvaluatedSymbolType(currentType, manIdx)};
}

std::any TypeChecker::visitBitwiseXorExpr(BitwiseXorExprNode *node) {
  // Check if a bitwise xor operator is applied
  if (node->children.size() == 1)
    return visit(node->operands().front());

  // Visit leftmost operand
  SymbolType currentType = std::any_cast<ExprResult>(visit(node->operands()[0])).type;
  HANDLE_UNRESOLVED_TYPE_ER(currentType)
  // Loop through all remaining operands
  for (size_t i = 1; i < node->operands().size(); i++) {
    SymbolType rhsTy = std::any_cast<ExprResult>(visit(node->operands()[i])).type;
    HANDLE_UNRESOLVED_TYPE_ER(rhsTy)
    currentType = OpRuleManager::getBitwiseXorResultType(node, currentType, rhsTy, i - 1);
  }

  return ExprResult{node->setEvaluatedSymbolType(currentType, manIdx)};
}

std::any TypeChecker::visitBitwiseAndExpr(BitwiseAndExprNode *node) {
  // Check if a bitwise and operator is applied
  if (node->children.size() == 1)
    return visit(node->operands().front());

  // Visit leftmost operand
  SymbolType currentType = std::any_cast<ExprResult>(visit(node->operands()[0])).type;
  HANDLE_UNRESOLVED_TYPE_ER(currentType)
  // Loop through all remaining operands
  for (size_t i = 1; i < node->operands().size(); i++) {
    SymbolType rhsTy = std::any_cast<ExprResult>(visit(node->operands()[i])).type;
    HANDLE_UNRESOLVED_TYPE_ER(rhsTy)
    currentType = OpRuleManager::getBitwiseAndResultType(node, currentType, rhsTy, i - 2);
  }

  return ExprResult{node->setEvaluatedSymbolType(currentType, manIdx)};
}

std::any TypeChecker::visitEqualityExpr(EqualityExprNode *node) {
  // Check if at least one equality operator is applied
  if (node->children.size() == 1)
    return visit(node->operands().front());

  // Visit right side first, then left side
  SymbolType rhsTy = std::any_cast<ExprResult>(visit(node->operands()[1])).type;
  HANDLE_UNRESOLVED_TYPE_ER(rhsTy)
  SymbolType lhsTy = std::any_cast<ExprResult>(visit(node->operands()[0])).type;
  HANDLE_UNRESOLVED_TYPE_ER(lhsTy)

  // Check if we need the string runtime to perform a string comparison
  if (lhsTy.is(TY_STRING) && rhsTy.is(TY_STRING) && !isStringRT())
    sourceFile->requestRuntimeModule(STRING_RT);

  // Check operator
  ExprResult result;
  if (node->op == EqualityExprNode::OP_EQUAL) // Operator was equal
    result = opRuleManager.getEqualResultType(node, lhsTy, rhsTy, 0);
  else if (node->op == EqualityExprNode::OP_NOT_EQUAL) // Operator was not equal
    result = opRuleManager.getNotEqualResultType(node, lhsTy, rhsTy, 0);
  else
    throw CompilerError(UNHANDLED_BRANCH, "EqualityExpr fall-through"); // GCOV_EXCL_LINE

  node->setEvaluatedSymbolType(result.type, manIdx);
  return result;
}

std::any TypeChecker::visitRelationalExpr(RelationalExprNode *node) {
  // Check if a relational operator is applied
  if (node->children.size() == 1)
    return visit(node->operands().front());

  // Visit right side first, then left side
  SymbolType rhsTy = std::any_cast<ExprResult>(visit(node->operands()[1])).type;
  HANDLE_UNRESOLVED_TYPE_ER(rhsTy)
  SymbolType lhsTy = std::any_cast<ExprResult>(visit(node->operands()[0])).type;
  HANDLE_UNRESOLVED_TYPE_ER(lhsTy)

  // Check operator
  SymbolType resultType;
  if (node->op == RelationalExprNode::OP_LESS) // Operator was less
    resultType = OpRuleManager::getLessResultType(node, lhsTy, rhsTy, 0);
  else if (node->op == RelationalExprNode::OP_GREATER) // Operator was greater
    resultType = OpRuleManager::getGreaterResultType(node, lhsTy, rhsTy, 0);
  else if (node->op == RelationalExprNode::OP_LESS_EQUAL) // Operator was less equal
    resultType = OpRuleManager::getLessEqualResultType(node, lhsTy, rhsTy, 0);
  else if (node->op == RelationalExprNode::OP_GREATER_EQUAL) // Operator was greater equal
    resultType = OpRuleManager::getGreaterEqualResultType(node, lhsTy, rhsTy, 0);
  else
    throw CompilerError(UNHANDLED_BRANCH, "RelationalExpr fall-through"); // GCOV_EXCL_LINE

  return ExprResult{node->setEvaluatedSymbolType(resultType, manIdx)};
}

std::any TypeChecker::visitShiftExpr(ShiftExprNode *node) {
  // Check if at least one shift operator is applied
  if (node->children.size() == 1)
    return visit(node->operands().front());

  // Visit right side first, then left
  SymbolType rhsTy = std::any_cast<ExprResult>(visit(node->operands()[1])).type;
  HANDLE_UNRESOLVED_TYPE_ER(rhsTy)
  SymbolType lhsTy = std::any_cast<ExprResult>(visit(node->operands()[0])).type;
  HANDLE_UNRESOLVED_TYPE_ER(lhsTy)

  // Check operator
  ExprResult currentResult;
  if (node->op == ShiftExprNode::OP_SHIFT_LEFT) // Operator was shl
    currentResult = opRuleManager.getShiftLeftResultType(node, lhsTy, rhsTy, 0);
  else if (node->op == ShiftExprNode::OP_SHIFT_RIGHT) // Operator was shr
    currentResult = opRuleManager.getShiftRightResultType(node, lhsTy, rhsTy, 0);
  else
    throw CompilerError(UNHANDLED_BRANCH, "ShiftExpr fall-through"); // GCOV_EXCL_LINE

  node->setEvaluatedSymbolType(currentResult.type, manIdx);
  return currentResult;
}

std::any TypeChecker::visitAdditiveExpr(AdditiveExprNode *node) {
  // Check if at least one additive operator is applied
  if (node->children.size() == 1)
    return visit(node->operands().front());

  // Visit leftmost operand
  auto currentResult = std::any_cast<ExprResult>(visit(node->operands()[0]));
  HANDLE_UNRESOLVED_TYPE_ER(currentResult.type)

  // Loop through remaining operands
  for (size_t i = 0; i < node->opQueue.size(); i++) {
    // Visit next operand
    MultiplicativeExprNode *operand = node->operands()[i + 1];
    SymbolType operandType = std::any_cast<ExprResult>(visit(operand)).type;
    HANDLE_UNRESOLVED_TYPE_ER(operandType)

    // Check operator
    const AdditiveExprNode::AdditiveOp &op = node->opQueue.front().first;
    if (op == AdditiveExprNode::OP_PLUS)
      currentResult = opRuleManager.getPlusResultType(node, currentResult.type, operandType, i);
    else if (op == AdditiveExprNode::OP_MINUS)
      currentResult = opRuleManager.getMinusResultType(node, currentResult.type, operandType, i);
    else
      throw CompilerError(UNHANDLED_BRANCH, "AdditiveExpr fall-through"); // GCOV_EXCL_LINE

    // Push the new item and pop the old one on the other side of the queue
    node->opQueue.emplace(op, currentResult.type);
    node->opQueue.pop();
  }

  node->setEvaluatedSymbolType(currentResult.type, manIdx);
  return currentResult;
}

std::any TypeChecker::visitMultiplicativeExpr(MultiplicativeExprNode *node) {
  // Check if at least one multiplicative operator is applied
  if (node->children.size() == 1)
    return visit(node->operands().front());

  // Visit leftmost operand
  auto currentResult = std::any_cast<ExprResult>(visit(node->operands()[0]));
  HANDLE_UNRESOLVED_TYPE_ER(currentResult.type)
  // Loop through remaining operands
  for (size_t i = 0; i < node->opQueue.size(); i++) {
    // Visit next operand
    CastExprNode *operand = node->operands()[i + 1];
    SymbolType operandType = std::any_cast<ExprResult>(visit(operand)).type;
    HANDLE_UNRESOLVED_TYPE_ER(operandType)

    // Check operator
    const MultiplicativeExprNode::MultiplicativeOp &op = node->opQueue.front().first;
    if (op == MultiplicativeExprNode::OP_MUL)
      currentResult = opRuleManager.getMulResultType(node, currentResult.type, operandType, i);
    else if (op == MultiplicativeExprNode::OP_DIV)
      currentResult = opRuleManager.getDivResultType(node, currentResult.type, operandType, i);
    else if (op == MultiplicativeExprNode::OP_REM)
      currentResult = OpRuleManager::getRemResultType(node, currentResult.type, operandType, i);
    else
      throw CompilerError(UNHANDLED_BRANCH, "Multiplicative fall-through"); // GCOV_EXCL_LINE

    // Push the new item and pop the old one on the other side of the queue
    node->opQueue.emplace(op, currentResult.type);
    node->opQueue.pop();
  }

  node->setEvaluatedSymbolType(currentResult.type, manIdx);
  return currentResult;
}

std::any TypeChecker::visitCastExpr(CastExprNode *node) {
  // Check if cast is applied
  if (!node->isCast)
    return visit(node->prefixUnaryExpr());

  // Visit source type
  SymbolType srcType = std::any_cast<ExprResult>(visit(node->prefixUnaryExpr())).type;
  HANDLE_UNRESOLVED_TYPE_ER(srcType)
  // Visit destination type
  auto dstType = std::any_cast<SymbolType>(visit(node->dataType()));
  HANDLE_UNRESOLVED_TYPE_ER(dstType)

  // Check for identity cast
  if (srcType == dstType) {
    CompilerWarning warning(node->codeLoc, IDENTITY_CAST, "You cast from a type to itself. Thus, this can be simplified.");
    sourceFile->compilerOutput.warnings.push_back(warning);
  }

  // Get result type
  SymbolType resultType = opRuleManager.getCastResultType(node, dstType, srcType, 0);

  return ExprResult{node->setEvaluatedSymbolType(resultType, manIdx)};
}

std::any TypeChecker::visitPrefixUnaryExpr(PrefixUnaryExprNode *node) {
  // Reset access scope
  accessScope = nullptr;

  // If no operator is applied, simply visit the postfix unary expression
  if (node->op == PrefixUnaryExprNode::OP_NONE)
    return visit(node->postfixUnaryExpr());

  // Visit the right side
  PrefixUnaryExprNode *rhsNode = node->prefixUnary();
  auto [operandType, operandEntry] = std::any_cast<ExprResult>(visit(rhsNode));
  HANDLE_UNRESOLVED_TYPE_ER(operandType)
  // Determine action, based on the given operator
  switch (node->op) {
  case PrefixUnaryExprNode::OP_MINUS:
    operandType = OpRuleManager::getPrefixMinusResultType(node, operandType, 0);
    break;
  case PrefixUnaryExprNode::OP_PLUS_PLUS:
    operandType = opRuleManager.getPrefixPlusPlusResultType(node, operandType, 0);

    if (operandEntry) {
      // In case the lhs is captured, notify the capture about the write access
      if (Capture *lhsCapture = currentScope->symbolTable.lookupCapture(operandEntry->name); lhsCapture)
        lhsCapture->setCaptureType(READ_WRITE);

      // Update the state of the variable
      operandEntry->updateState(INITIALIZED, node, false);
    }

    break;
  case PrefixUnaryExprNode::OP_MINUS_MINUS:
    operandType = opRuleManager.getPrefixMinusMinusResultType(node, operandType, 0);

    if (operandEntry) {
      // In case the lhs is captured, notify the capture about the write access
      if (Capture *lhsCapture = currentScope->symbolTable.lookupCapture(operandEntry->name); lhsCapture)
        lhsCapture->setCaptureType(READ_WRITE);

      // Update the state of the variable
      operandEntry->updateState(INITIALIZED, node, false);
    }

    break;
  case PrefixUnaryExprNode::OP_NOT:
    operandType = OpRuleManager::getPrefixNotResultType(node, operandType, 0);
    break;
  case PrefixUnaryExprNode::OP_BITWISE_NOT:
    operandType = OpRuleManager::getPrefixBitwiseNotResultType(node, operandType, 0);
    break;
  case PrefixUnaryExprNode::OP_DEREFERENCE:
    operandType = OpRuleManager::getPrefixMulResultType(node, operandType, 0);
    break;
  case PrefixUnaryExprNode::OP_ADDRESS_OF:
    operandType = OpRuleManager::getPrefixBitwiseAndResultType(node, operandType, 0);
    break;
  default:
    throw CompilerError(UNHANDLED_BRANCH, "PrefixUnaryExpr fall-through"); // GCOV_EXCL_LINE
  }

  return ExprResult{node->setEvaluatedSymbolType(operandType, manIdx), operandEntry};
}

std::any TypeChecker::visitPostfixUnaryExpr(PostfixUnaryExprNode *node) {
  // If no operator is applied, simply visit the atomic expression
  if (node->op == PostfixUnaryExprNode::OP_NONE)
    return visit(node->atomicExpr());

  // Visit left side
  PostfixUnaryExprNode *lhsNode = node->postfixUnaryExpr();
  auto [lhsType, lhsEntry] = std::any_cast<ExprResult>(visit(lhsNode));
  HANDLE_UNRESOLVED_TYPE_ER(lhsType)

  switch (node->op) {
  case PostfixUnaryExprNode::OP_SUBSCRIPT: {
    lhsType = lhsType.removeReferenceWrapper();

    // Check if we can apply the subscript operator on the lhs type
    if (!lhsType.isOneOf({TY_ARRAY, TY_STRING, TY_PTR}))
      SOFT_ERROR_ER(node, OPERATOR_WRONG_DATA_TYPE,
                    "Can only apply subscript operator on array type, got " + lhsType.getName(true))

    // Visit index assignment
    AssignExprNode *indexAssignExpr = node->assignExpr();
    SymbolType indexType = std::any_cast<ExprResult>(visit(indexAssignExpr)).type;
    HANDLE_UNRESOLVED_TYPE_ER(indexType)
    // Check if the index is of the right type
    if (!indexType.isOneOf({TY_INT, TY_LONG}))
      SOFT_ERROR_ER(node, ARRAY_INDEX_NOT_INT_OR_LONG, "Array index must be of type int or long")

    // Check if we have an unsafe operation
    if (lhsType.is(TY_PTR) && !currentScope->doesAllowUnsafeOperations())
      SOFT_ERROR_ER(
          node, UNSAFE_OPERATION_IN_SAFE_CONTEXT,
          "The subscript operator on pointers is an unsafe operation. Use unsafe blocks if you know what you are doing.")

    // Check if we have a hardcoded array index
    if (lhsType.is(TY_ARRAY) && lhsType.getArraySize() != ARRAY_SIZE_UNKNOWN && indexAssignExpr->hasCompileTimeValue()) {
      std::int32_t constIndex = indexAssignExpr->getCompileTimeValue().intValue;
      size_t constSize = lhsType.getArraySize();
      // Check if we are accessing out-of-bounds memory
      if (constIndex >= constSize) {
        const std::string idxStr = std::to_string(constIndex);
        const std::string sizeStr = std::to_string(constSize);
        SOFT_ERROR_ER(node, ARRAY_INDEX_OUT_OF_BOUNDS,
                      "You are trying to access element with index " + idxStr + " of an array with size " + sizeStr)
      }
    }

    // Get item type
    lhsType = lhsType.getContainedTy();

    // Remove heap specifier
    lhsType.specifiers.isHeap = false;

    break;
  }
  case PostfixUnaryExprNode::OP_MEMBER_ACCESS: {
    const std::string &fieldName = node->identifier;

    // Check if lhs is enum or strobj
    SymbolType lhsBaseTy = lhsType;
    autoDeReference(lhsBaseTy);
    if (!lhsBaseTy.is(TY_STRUCT))
      SOFT_ERROR_ER(node, INVALID_MEMBER_ACCESS, "Cannot apply member access operator on " + lhsType.getName())

    // Retrieve registry entry
    const std::string &structName = lhsBaseTy.getSubType();
    Scope *structScope = lhsBaseTy.getBodyScope();

    // If we only have the generic struct scope, lookup the concrete manifestation scope
    if (structScope->isGenericScope) {
      const std::string structName = lhsBaseTy.getOriginalSubType();
<<<<<<< HEAD
      const std::string signature = Struct::getSignature(structName, lhsBaseTy.getTemplateTypes());
=======
>>>>>>> 06ca44cd
      Scope *matchScope = lhsBaseTy.getBodyScope()->parent;
      Struct *spiceStruct = StructManager::matchStruct(matchScope, structName, lhsBaseTy.getTemplateTypes(), node);
      assert(spiceStruct != nullptr);
      structScope = spiceStruct->structScope;
    }
    assert(!structScope->isGenericScope); // At this point we always expect a substantiation scope

    // Get accessed field
    std::vector<size_t> indexPath;
    SymbolTableEntry *memberEntry = structScope->symbolTable.lookupInComposedFields(fieldName, indexPath);
    if (!memberEntry)
      SOFT_ERROR_ER(node, REFERENCED_UNDEFINED_VARIABLE, "Field '" + node->identifier + "' not found in struct " + structName)
    SymbolType memberType = memberEntry->getType();

    // Check for insufficient visibility
    if (structScope->isImportedBy(rootScope) && !memberEntry->getType().isPublic())
      SOFT_ERROR_ER(node, INSUFFICIENT_VISIBILITY, "Cannot access field '" + fieldName + "' due to its private visibility")

    // Set field to used
    memberEntry->used = true;

    // Overwrite type and entry of left side with member type and entry
    lhsType = memberType;
    lhsEntry = memberEntry;
    break;
  }
  case PostfixUnaryExprNode::OP_PLUS_PLUS: {
    ExprResult result = opRuleManager.getPostfixPlusPlusResultType(node, lhsType, 0);
    lhsType = result.type;
    lhsEntry = result.entry;

    if (lhsEntry) {
      // In case the lhs is captured, notify the capture about the write access
      if (Capture *lhsCapture = currentScope->symbolTable.lookupCapture(lhsEntry->name); lhsCapture)
        lhsCapture->setCaptureType(READ_WRITE);

      // Update the state of the variable
      lhsEntry->updateState(INITIALIZED, node, false);
    }

    break;
  }
  case PostfixUnaryExprNode::OP_MINUS_MINUS: {
    ExprResult result = opRuleManager.getPostfixMinusMinusResultType(node, lhsType, 0);
    lhsType = result.type;
    lhsEntry = result.entry;

    if (lhsEntry) {
      // In case the lhs is captured, notify the capture about the write access
      if (Capture *lhsCapture = currentScope->symbolTable.lookupCapture(lhsEntry->name); lhsCapture)
        lhsCapture->setCaptureType(READ_WRITE);

      // Update the state of the variable
      lhsEntry->updateState(INITIALIZED, node, false);
    }

    break;
  }
  default:
    throw CompilerError(UNHANDLED_BRANCH, "PostfixUnaryExpr fall-through"); // GCOV_EXCL_LINE
  }

  if (lhsType.is(TY_INVALID)) {
    const std::string varName = lhsEntry ? lhsEntry->name : "";
    SOFT_ERROR_ER(node, REFERENCED_UNDEFINED_VARIABLE, "Variable '" + varName + "' was referenced before declared")
  }

  return ExprResult{node->setEvaluatedSymbolType(lhsType, manIdx), lhsEntry};
}

std::any TypeChecker::visitAtomicExpr(AtomicExprNode *node) {
  // Check if constant
  if (node->constant())
    return visit(node->constant());

  // Check if value
  if (node->value())
    return visit(node->value());

  // Check for builtin calls
  if (node->printfCall())
    return visit(node->printfCall());
  if (node->sizeofCall())
    return visit(node->sizeofCall());
  if (node->alignofCall())
    return visit(node->alignofCall());
  if (node->lenCall())
    return visit(node->lenCall());
  if (node->panicCall())
    return visit(node->panicCall());

  // Check for assign expression within parentheses
  if (node->assignExpr())
    return visit(node->assignExpr());

  // Identifier (local or global variable access)
  assert(!node->fqIdentifier.empty());
  if (!accessScope)
    accessScope = currentScope;

  // Check if a local or global variable can be found by searching for the name
  SymbolTableEntry *varEntry = nullptr;
  if (node->identifierFragments.size() == 1)
    varEntry = accessScope->lookup(node->identifierFragments.back());

  // If no local or global was found, search in the name registry
  if (!varEntry) {
    const NameRegistryEntry *registryEntry = sourceFile->getNameRegistryEntry(node->fqIdentifier);
    if (!registryEntry)
      SOFT_ERROR_ER(node, REFERENCED_UNDEFINED_VARIABLE, "The variable '" + node->fqIdentifier + "' could not be found")
    varEntry = registryEntry->targetEntry;
    accessScope = registryEntry->targetScope;
  }
  assert(varEntry != nullptr);
  assert(accessScope != nullptr);
  node->entries.at(manIdx) = varEntry;
  node->accessScopes.at(manIdx) = accessScope;
  SymbolType varType = varEntry->getType();
  HANDLE_UNRESOLVED_TYPE_ER(varType)

  if (varType.isOneOf({TY_FUNCTION, TY_PROCEDURE}) && varEntry->global) {
    // Check if overloaded function was referenced
    const std::vector<Function *> *manifestations = varEntry->declNode->getFctManifestations(varEntry->name);
    if (manifestations->size() > 1)
      SOFT_ERROR_ER(node, REFERENCED_OVERLOADED_FCT,
                    "Overloaded functions or functions with optional parameters cannot be referenced")
    // Set referenced function to used
    Function *referencedFunction = manifestations->front();
    referencedFunction->used = true;
    referencedFunction->entry->used = true;
  }

  if (varType.is(TY_INVALID))
    SOFT_ERROR_ER(node, USED_BEFORE_DECLARED, "Symbol '" + varEntry->name + "' was used before declared.")

  // The base type should be a primitive, struct, function or procedure
  if (!varType.getBaseType().isPrimitive() && !varType.getBaseType().isOneOf({TY_STRUCT, TY_FUNCTION, TY_PROCEDURE, TY_DYN}))
    SOFT_ERROR_ER(node, INVALID_SYMBOL_ACCESS, "A symbol of type " + varType.getName() + " cannot be accessed here")

  // Check if is an imported variable
  if (accessScope->isImportedBy(rootScope)) {
    // Check if the entry is public
    if (varEntry->scope->type != ScopeType::ENUM && !varEntry->getType().isPublic())
      SOFT_ERROR_ER(node, INSUFFICIENT_VISIBILITY, "Cannot access '" + varEntry->name + "' due to its private visibility")
  }

  // Check if we have seen a 'this.' prefix, because the generator needs that
  if (varEntry->scope->type == ScopeType::STRUCT && node->identifierFragments.front() != THIS_VARIABLE_NAME)
    SOFT_ERROR_ER(node, REFERENCED_UNDEFINED_VARIABLE,
                  "The symbol '" + node->fqIdentifier + "' could not be found. Missing 'this.' prefix?")

  // Set symbol table entry to used
  varEntry->used = true;

  // Retrieve scope for the new scope path fragment
  if (varType.isBaseType(TY_STRUCT)) {
    // Set access scope to struct scope
    const NameRegistryEntry *nameRegistryEntry = sourceFile->getNameRegistryEntry(varType.getBaseType().getSubType());
    assert(nameRegistryEntry != nullptr);

    // Change the access scope to the struct scope
    accessScope = nameRegistryEntry->targetScope;
    assert(accessScope != nullptr);
    node->accessScopes.at(manIdx) = accessScope;

    // Check if the entry is public if it is imported
    assert(nameRegistryEntry->targetEntry != nullptr);
    if (!nameRegistryEntry->targetEntry->getType().isPublic() && accessScope->parent->isImportedBy(rootScope))
      SOFT_ERROR_ER(node, INSUFFICIENT_VISIBILITY,
                    "Cannot access struct '" + nameRegistryEntry->targetEntry->name + "' due to its private visibility")
  }

  return ExprResult{node->setEvaluatedSymbolType(varType, manIdx), varEntry};
}

std::any TypeChecker::visitValue(ValueNode *node) {
  // Function call
  if (node->fctCall())
    return visit(node->fctCall());

  // Array initialization
  if (node->arrayInitialization())
    return visit(node->arrayInitialization());

  // Struct instantiation
  if (node->structInstantiation())
    return visit(node->structInstantiation());

  // Lambda function
  if (node->lambdaFunc())
    return visit(node->lambdaFunc());

  // Lambda procedure
  if (node->lambdaProc())
    return visit(node->lambdaProc());

  // Lambda expression
  if (node->lambdaExpr())
    return visit(node->lambdaExpr());

  // Typed nil
  if (node->isNil) {
    auto nilType = std::any_cast<SymbolType>(visit(node->nilType()));
    HANDLE_UNRESOLVED_TYPE_ER(nilType)
    if (nilType.is(TY_DYN))
      SOFT_ERROR_ER(node->nilType(), UNEXPECTED_DYN_TYPE, "Nil must have an explicit type")
    return ExprResult{node->setEvaluatedSymbolType(nilType, manIdx)};
  }

  throw CompilerError(UNHANDLED_BRANCH, "Value fall-through"); // GCOV_EXCL_LINE
}

std::any TypeChecker::visitConstant(ConstantNode *node) {
  SymbolSuperType superType;
  switch (node->type) {
  case ConstantNode::TYPE_DOUBLE:
    superType = TY_DOUBLE;
    break;
  case ConstantNode::TYPE_INT:
    superType = TY_INT;
    break;
  case ConstantNode::TYPE_SHORT:
    superType = TY_SHORT;
    break;
  case ConstantNode::TYPE_LONG:
    superType = TY_LONG;
    break;
  case ConstantNode::TYPE_BYTE:
    superType = TY_BYTE;
    break;
  case ConstantNode::TYPE_CHAR:
    superType = TY_CHAR;
    break;
  case ConstantNode::TYPE_STRING:
    superType = TY_STRING;
    break;
  case ConstantNode::TYPE_BOOL:
    superType = TY_BOOL;
    break;
  default:                                                          // GCOV_EXCL_LINE
    throw CompilerError(UNHANDLED_BRANCH, "Constant fall-through"); // GCOV_EXCL_LINE
  }

  // Create symbol type
  SymbolType symbolType(superType);
  symbolType.specifiers = TypeSpecifiers::of(superType);

  return ExprResult{node->setEvaluatedSymbolType(symbolType, manIdx)};
}

std::any TypeChecker::visitFctCall(FctCallNode *node) {
  FctCallNode::FctCallData &data = node->data.at(manIdx);

  // Retrieve arg types
  data.argTypes.clear();
  if (node->hasArgs) {
    const std::vector<AssignExprNode *> &args = node->argLst()->args();
    data.argTypes.reserve(args.size());
    for (AssignExprNode *arg : args) {
      // Visit argument
      const SymbolType argType = std::any_cast<ExprResult>(visit(arg)).type;
      HANDLE_UNRESOLVED_TYPE_ER(argType)
      assert(!argType.hasAnyGenericParts());
      // Save arg type to arg types list
      data.argTypes.push_back(argType);
    }
  }

  // Retrieve entry of the first fragment
  SymbolTableEntry *firstFragEntry = currentScope->lookup(node->functionNameFragments.front());
  if (firstFragEntry) {
    firstFragEntry->used = true;
    // Decide of which type the function call is
    const SymbolType &baseType = firstFragEntry->getType().getBaseType();
    HANDLE_UNRESOLVED_TYPE_ER(baseType)
    if (baseType.is(TY_STRUCT)) {
      data.callType = firstFragEntry->scope->type == ScopeType::GLOBAL ? FctCallNode::TYPE_CTOR : FctCallNode::TYPE_METHOD;
    } else if (baseType.isOneOf({TY_FUNCTION, TY_PROCEDURE}) && firstFragEntry->scope->type != ScopeType::GLOBAL) {
      data.callType = FctCallNode::TYPE_FCT_PTR;
    }
  }

  // Check if this is a method call or a normal function call
  if (data.isMethodCall()) {
    // This is a method call
    data.thisType = firstFragEntry->getType();
    Scope *structBodyScope = data.thisType.getBaseType().getBodyScope();
    assert(structBodyScope != nullptr);
    bool success = visitMethodCall(node, structBodyScope);
    if (!success) // Check if soft errors occurred
      return ExprResult{node->setEvaluatedSymbolType(SymbolType(TY_UNRESOLVED), manIdx)};
    assert(data.calleeParentScope != nullptr);
  } else if (data.isFctPtrCall()) {
    // This is a function pointer call
    const SymbolType &functionType = firstFragEntry->getType().getBaseType();
    assert(functionType.isOneOf({TY_FUNCTION, TY_PROCEDURE}));
    bool success = visitFctPtrCall(node, functionType);
    if (!success) // Check if soft errors occurred
      return ExprResult{node->setEvaluatedSymbolType(SymbolType(TY_UNRESOLVED), manIdx)};
  } else {
    // This is an ordinary function call
    assert(data.isOrdinaryCall() || data.isCtorCall());
    const std::string knownStructName = visitOrdinaryFctCall(node);
    if (knownStructName == UNRESOLVED_TYPE_NAME) // Check if soft errors occurred
      return ExprResult{node->setEvaluatedSymbolType(SymbolType(TY_UNRESOLVED), manIdx)};
    assert(data.calleeParentScope != nullptr);

    // Only ordinary function calls can be constructors
    if (data.isCtorCall()) {
      // Set a name to the thisType that is known to the current source file
      data.thisType = data.thisType.replaceBaseSubType(knownStructName);
      assert(data.thisType.is(TY_STRUCT));
    }
  }

  if (!data.isFctPtrCall()) {
    // Check if we were able to find a function
    if (!data.callee) {
      // Build error message
      const std::string functionName = data.isCtorCall() ? CTOR_FUNCTION_NAME : node->functionNameFragments.back();
      ParamList errArgTypes;
      for (const SymbolType &argType : data.argTypes)
        errArgTypes.push_back({argType, false});
      const std::string signature = Function::getSignature(functionName, data.thisType, SymbolType(TY_DYN), errArgTypes, {});
      // Throw error
      SOFT_ERROR_ER(node, REFERENCED_UNDEFINED_FUNCTION, "Function/procedure '" + signature + "' could not be found")
    }

    // Check if we need to request a re-visit, because the function body was not type-checked yet
    requestRevisitIfRequired(data.callee);

    // Get function entry from function object
    SymbolTableEntry *functionEntry = data.callee->entry;

    // Check if the called function has sufficient visibility
    data.isImported = data.calleeParentScope->isImportedBy(rootScope);
    if (data.isImported && !functionEntry->getType().isPublic())
      SOFT_ERROR_ER(node, INSUFFICIENT_VISIBILITY,
                    "Function/procedure '" + data.callee->getSignature() + "' has insufficient visibility")
  }

  // Retrieve return type
  const bool isFct = data.isFctPtrCall() ? firstFragEntry->getType().getBaseType().is(TY_FUNCTION) : data.callee->isFunction();
  SymbolType returnType(TY_DYN);
  if (data.isFctPtrCall()) {
    if (isFct)
      returnType = firstFragEntry->getType().getBaseType().getFunctionReturnType();
  } else if (data.isCtorCall()) {
    // Set return type to 'this' type
    returnType = data.thisType;
  } else if (data.callee->isProcedure()) {
    // Procedures always have the return type 'bool'
    returnType = SymbolType(TY_BOOL);
  } else {
    returnType = data.callee->returnType;
  }

  // Initialize return type if required
  SymbolTableEntry *anonymousSymbol = nullptr;
  if (returnType.is(TY_STRUCT)) {
    SymbolType returnBaseType = returnType.getBaseType();
    const std::string structName = returnBaseType.getOriginalSubType();
    Scope *matchScope = returnBaseType.getBodyScope()->parent;
    assert(matchScope != nullptr);
    Struct *spiceStruct = StructManager::matchStruct(matchScope, structName, returnBaseType.getTemplateTypes(), node);
    assert(spiceStruct != nullptr);
    returnBaseType.setBodyScope(spiceStruct->structScope);
    returnType = returnType.replaceBaseType(returnBaseType);

    // Add anonymous symbol to keep track of deallocation
    if (returnType.is(TY_STRUCT))
      anonymousSymbol = currentScope->symbolTable.insertAnonymous(returnType, node);
  }

  // Remove public specifier to not have public local variables
  returnType.specifiers.isPublic = false;

  // Check if the return value gets used
  if (isFct && !node->hasReturnValueReceiver())
    warnings.emplace_back(node->codeLoc, UNUSED_RETURN_VALUE, "The return value of the function call is unused");

  return ExprResult{node->setEvaluatedSymbolType(returnType, manIdx), anonymousSymbol};
}

std::string TypeChecker::visitOrdinaryFctCall(FctCallNode *node) {
  FctCallNode::FctCallData &data = node->data.at(manIdx);

  // Check if this is a ctor call to the String type
  if (node->functionNameFragments.size() == 1 && node->fqFunctionName == STROBJ_NAME && !isStringRT())
    sourceFile->requestRuntimeModule(STRING_RT);

  // Get struct name. Retrieve it from alias if required
  std::string fqFunctionName = node->fqFunctionName;
  SymbolTableEntry *aliasEntry = rootScope->lookupStrict(fqFunctionName);
  SymbolTableEntry *aliasedTypeContainerEntry = nullptr;
  const bool isAliasType = aliasEntry && aliasEntry->getType().is(TY_ALIAS);
  if (isAliasType) {
    aliasedTypeContainerEntry = rootScope->lookupStrict(aliasEntry->name + ALIAS_CONTAINER_SUFFIX);
    assert(aliasedTypeContainerEntry != nullptr);
    // Set alias entry used
    aliasEntry->used = true;
    fqFunctionName = aliasedTypeContainerEntry->getType().getSubType();
  }

  // Get the concrete template types
  std::vector<SymbolType> concreteTemplateTypes;
  if (isAliasType) {
    // Retrieve concrete template types from type alias
    concreteTemplateTypes = aliasedTypeContainerEntry->getType().getTemplateTypes();
    // Check if the aliased type specified template types and the struct instantiation does
    if (!concreteTemplateTypes.empty() && node->hasTemplateTypes)
      SOFT_ERROR_STR(node->templateTypeLst(), ALIAS_WITH_TEMPLATE_LIST, "The aliased type already has a template list")
  }

  // Check if the exported name registry contains that function name
  const NameRegistryEntry *functionRegistryEntry = sourceFile->getNameRegistryEntry(fqFunctionName);
  if (!functionRegistryEntry)
    SOFT_ERROR_STR(node, REFERENCED_UNDEFINED_FUNCTION,
                   "Function/procedure/struct '" + node->functionNameFragments.back() + "' could not be found")
  SymbolTableEntry *functionEntry = functionRegistryEntry->targetEntry;

  // Check if the target symbol is a struct -> this must be a constructor call
  if (functionEntry != nullptr && functionEntry->getType().is(TY_STRUCT))
    data.callType = FctCallNode::TYPE_CTOR;

  // Get concrete template types
  if (node->hasTemplateTypes) {
    // Only constructors may have template types
    if (!data.isCtorCall())
      SOFT_ERROR_STR(node->templateTypeLst(), INVALID_TEMPLATE_TYPES, "Template types are only allowed for constructor calls")

    for (DataTypeNode *templateTypeNode : node->templateTypeLst()->dataTypes()) {
      auto templateType = std::any_cast<SymbolType>(visit(templateTypeNode));
      assert(!templateType.isOneOf({TY_DYN, TY_INVALID}));

      // Abort if the type is unresolved
      if (templateType.is(TY_UNRESOLVED))
        return UNRESOLVED_TYPE_NAME;

      // Check if the given type is generic
      if (templateType.is(TY_GENERIC))
        SOFT_ERROR_STR(templateTypeNode, EXPECTED_NON_GENERIC_TYPE, "You must specify a concrete type here")

      concreteTemplateTypes.push_back(templateType);
    }
  }

  // For constructor calls, do some preparation
  std::string knownStructName;
  std::string functionName = node->functionNameFragments.back();
  if (data.isCtorCall()) {
    const NameRegistryEntry *structRegistryEntry = functionRegistryEntry;
    const SymbolTableEntry *structEntry = functionEntry;
    const std::string structName = structRegistryEntry->targetEntry->name;

    // Substantiate potentially generic this struct
    Struct *thisStruct = StructManager::matchStruct(structEntry->scope, structName, concreteTemplateTypes, node);
    if (!thisStruct) {
      const std::string signature = Struct::getSignature(structName, concreteTemplateTypes);
      SOFT_ERROR_STR(node, UNKNOWN_DATATYPE,
                     "Could not find struct candidate for struct '" + signature + "'. Do the template types match?")
    }

    // Override function name
    functionName = CTOR_FUNCTION_NAME;

    // Retrieve the name registry entry for the constructor
    functionRegistryEntry = sourceFile->getNameRegistryEntry(fqFunctionName + MEMBER_ACCESS_TOKEN + functionName);
    // Check if the constructor was found
    if (!functionRegistryEntry)
      SOFT_ERROR_STR(node, REFERENCED_UNDEFINED_FUNCTION, "The struct '" + structName + "' does not provide a constructor")

    // Set the 'this' type of the function to the struct type
    data.thisType = structEntry->getType();
    data.thisType.setBodyScope(thisStruct->structScope);

    // Get the fully qualified name, that can be used in the current source file to identify the struct
    knownStructName = structRegistryEntry->name;
  }

  // Attach the concrete template types to the 'this' type
  if (!data.thisType.is(TY_DYN) && !concreteTemplateTypes.empty())
    data.thisType.setTemplateTypes(concreteTemplateTypes);

  // Map local types to imported types
  data.calleeParentScope = functionRegistryEntry->targetScope;
  std::vector<SymbolType> localArgTypes = data.argTypes;
  for (SymbolType &localArgType : localArgTypes)
    localArgType = mapLocalTypeToImportedScopeType(data.calleeParentScope, localArgType);

  // Retrieve function object
  data.callee = FunctionManager::matchFunction(data.calleeParentScope, functionName, data.thisType, localArgTypes, false, node);

  return knownStructName;
}

bool TypeChecker::visitFctPtrCall(FctCallNode *node, const SymbolType &functionType) const {
  FctCallNode::FctCallData &data = node->data.at(manIdx);

  // Check if the given argument types match the type
  const std::vector<SymbolType> &actualArgTypes = data.argTypes;
  const std::vector<SymbolType> expectedArgTypes = functionType.getFunctionParamTypes();
  if (actualArgTypes.size() != expectedArgTypes.size())
    SOFT_ERROR_BOOL(node, REFERENCED_UNDEFINED_FUNCTION, "Expected and actual number of arguments do not match")

  // Create resolver function, that always returns a nullptr
  TypeMatcher::ResolverFct resolverFct = [](const std::string &genericTypeName) { return nullptr; };

  for (size_t i = 0; i < actualArgTypes.size(); i++) {
    const SymbolType &actualType = actualArgTypes.at(i);
    const SymbolType &expectedType = expectedArgTypes.at(i);
    TypeMapping tm;
    if (!TypeMatcher::matchRequestedToCandidateType(expectedType, actualType, tm, resolverFct, false))
      SOFT_ERROR_BOOL(node->argLst()->args().at(i), REFERENCED_UNDEFINED_FUNCTION,
                      "Expected " + expectedType.getName() + " but got " + actualType.getName())
  }
  return true;
}

bool TypeChecker::visitMethodCall(FctCallNode *node, Scope *structScope) const {
  FctCallNode::FctCallData &data = node->data.at(manIdx);

  // Methods cannot have template types
  if (node->hasTemplateTypes)
    SOFT_ERROR_BOOL(node->templateTypeLst(), INVALID_TEMPLATE_TYPES, "Template types are only allowed for constructor calls")

  // Traverse through structs - the first fragment is already looked up and the last one is the method name
  for (size_t i = 1; i < node->functionNameFragments.size() - 1; i++) {
    const std::string &identifier = node->functionNameFragments.at(i);

    // Retrieve field entry
    SymbolTableEntry *fieldEntry = structScope->lookupStrict(identifier);
    if (!fieldEntry)
      SOFT_ERROR_BOOL(node, ACCESS_TO_NON_EXISTING_MEMBER,
                      "The type " + data.thisType.getName() + " does not have a member with the name '" + identifier + "'")
    if (!fieldEntry->getType().isBaseType(TY_STRUCT))
      SOFT_ERROR_BOOL(node, INVALID_MEMBER_ACCESS, "Cannot call a method on '" + identifier + "', since it is no struct")
    fieldEntry->used = true;

    // Get struct type and scope
    data.thisType = fieldEntry->getType().getBaseType();
    structScope = data.thisType.getBodyScope();
    assert(structScope != nullptr);
  }

  // Map local types to imported types
  data.calleeParentScope = structScope;
  // Arg types
  std::vector<SymbolType> localArgTypes = data.argTypes;
  for (SymbolType &localArgType : localArgTypes)
    localArgType = mapLocalTypeToImportedScopeType(data.calleeParentScope, localArgType);
  // 'this' type
  SymbolType localThisType = data.thisType;
  autoDeReference(localThisType);
  localThisType = mapLocalTypeToImportedScopeType(data.calleeParentScope, localThisType);

  // Retrieve function object
  const std::string &functionName = node->functionNameFragments.back();
  data.callee = FunctionManager::matchFunction(data.calleeParentScope, functionName, localThisType, localArgTypes, false, node);

  return true;
}

std::any TypeChecker::visitArrayInitialization(ArrayInitializationNode *node) {
  SymbolType actualItemType(TY_DYN);
  // Check if all values have the same type
  if (node->itemLst()) {
    node->actualSize = static_cast<long>(node->itemLst()->args().size());
    for (AssignExprNode *arg : node->itemLst()->args()) {
      const SymbolType itemType = std::any_cast<ExprResult>(visit(arg)).type;
      HANDLE_UNRESOLVED_TYPE_ER(itemType)
      if (actualItemType.is(TY_DYN)) // Perform type inference
        actualItemType = itemType;
      else if (itemType != actualItemType) // Check if types are matching
        SOFT_ERROR_ER(arg, ARRAY_ITEM_TYPE_NOT_MATCHING,
                      "All provided values have to be of the same data type. You provided " + actualItemType.getName() + " and " +
                          itemType.getName())
    }
  }

  const SymbolType arrayType = actualItemType.toArray(node, node->actualSize, true);
  return ExprResult{node->setEvaluatedSymbolType(arrayType, manIdx)};
}

std::any TypeChecker::visitStructInstantiation(StructInstantiationNode *node) {
  // Get struct name. Retrieve it from alias if required
  std::string structName = node->fqStructName;
  SymbolTableEntry *aliasEntry = rootScope->lookupStrict(structName);
  SymbolTableEntry *aliasedTypeContainerEntry = nullptr;
  const bool isAliasType = aliasEntry && aliasEntry->getType().is(TY_ALIAS);
  if (isAliasType) {
    aliasedTypeContainerEntry = rootScope->lookupStrict(aliasEntry->name + ALIAS_CONTAINER_SUFFIX);
    assert(aliasedTypeContainerEntry != nullptr);
    // Set alias entry used
    aliasEntry->used = true;
    structName = aliasedTypeContainerEntry->getType().getSubType();
  }

  // Check if access scope was altered
  if (accessScope != nullptr && accessScope != currentScope)
    SOFT_ERROR_ER(node, REFERENCED_UNDEFINED_STRUCT, "Cannot find struct '" + structName + "'")

  // Retrieve struct
  const NameRegistryEntry *registryEntry = sourceFile->getNameRegistryEntry(structName);
  if (!registryEntry)
    SOFT_ERROR_ER(node, REFERENCED_UNDEFINED_STRUCT, "Cannot find struct '" + structName + "'")
  assert(registryEntry->targetEntry != nullptr && registryEntry->targetScope != nullptr);
  SymbolTableEntry *structEntry = registryEntry->targetEntry;
  Scope *structScope = accessScope = registryEntry->targetScope;

  // Get struct type and change it to the fully qualified name for identifying without ambiguities
  SymbolType structType = structEntry->getType().replaceBaseSubType(registryEntry->name);

  // Get the concrete template types
  std::vector<SymbolType> concreteTemplateTypes;
  if (isAliasType) {
    // Retrieve concrete template types from type alias
    concreteTemplateTypes = aliasedTypeContainerEntry->getType().getTemplateTypes();
    // Check if the aliased type specified template types and the struct instantiation does
    if (!concreteTemplateTypes.empty() && node->templateTypeLst())
      SOFT_ERROR_ER(node->templateTypeLst(), ALIAS_WITH_TEMPLATE_LIST, "The aliased type already has a template list")
  }

  if (node->templateTypeLst()) {
    concreteTemplateTypes.reserve(node->templateTypeLst()->dataTypes().size());
    for (DataTypeNode *dataType : node->templateTypeLst()->dataTypes()) {
      auto concreteType = std::any_cast<SymbolType>(visit(dataType));
      HANDLE_UNRESOLVED_TYPE_ER(concreteType)
      // Check if generic type
      if (concreteType.is(TY_GENERIC))
        SOFT_ERROR_ER(dataType, EXPECTED_NON_GENERIC_TYPE, "Struct instantiations may only take concrete template types")
      concreteTemplateTypes.push_back(concreteType);
    }
  }

  // Get the struct instance
  structName = structEntry->name;
  Struct *spiceStruct = StructManager::matchStruct(structScope->parent, structName, concreteTemplateTypes, node);
  if (!spiceStruct) {
    const std::string structSignature = Struct::getSignature(structName, concreteTemplateTypes);
    SOFT_ERROR_ER(node, REFERENCED_UNDEFINED_STRUCT, "Struct '" + structSignature + "' could not be found")
  }
  node->instantiatedStructs.at(manIdx) = spiceStruct;

  // Use scope of concrete substantiation and not the scope of the generic type
  structScope = spiceStruct->structScope;
  structType.setBodyScope(structScope);

  // Set template types to the struct
  std::vector<SymbolType> templateTypes;
  for (const GenericType &genericType : spiceStruct->templateTypes)
    templateTypes.emplace_back(genericType.typeChain);
  structType.setTemplateTypes(templateTypes);

  // Check if the number of fields matches
  if (node->fieldLst()) { // Check if any fields are passed. Empty braces are also allowed
    if (spiceStruct->fieldTypes.size() != node->fieldLst()->args().size())
      SOFT_ERROR_ER(node->fieldLst(), NUMBER_OF_FIELDS_NOT_MATCHING,
                    "You've passed too less/many field values. Pass either none or all of them")

    // Check if the field types are matching
    for (size_t i = 0; i < node->fieldLst()->args().size(); i++) {
      // Get actual type
      AssignExprNode *assignExpr = node->fieldLst()->args().at(i);
      auto fieldResult = std::any_cast<ExprResult>(visit(assignExpr));
      HANDLE_UNRESOLVED_TYPE_ER(fieldResult.type)
      // Get expected type
      const SymbolTableEntry *expectedField = structScope->symbolTable.lookupStrictByIndex(i);
      assert(expectedField != nullptr);
      SymbolType expectedType = expectedField->getType();
      const bool rhsIsImmediate = assignExpr->hasCompileTimeValue();

      // Check if actual type matches expected type
      opRuleManager.getFieldAssignResultType(assignExpr, expectedType, fieldResult.type, 0, rhsIsImmediate);

      // If there is an anonymous entry attached (e.g. for struct instantiation), delete it
      if (fieldResult.entry != nullptr && fieldResult.entry->anonymous) {
        currentScope->symbolTable.deleteAnonymous(fieldResult.entry->name);
        fieldResult.entry = nullptr;
      }
    }
  } else {
    for (SymbolType &fieldType : spiceStruct->fieldTypes) {
      if (fieldType.isRef())
        SOFT_ERROR_ER(node, REFERENCE_WITHOUT_INITIALIZER,
                      "The struct takes at least one reference field. You need to instantiate it with all fields.")
    }
  }

  // Update type of struct entry
  structEntry->updateType(structType, true);

  // If not all values are constant, insert anonymous symbol to keep track of dtor calls for de-allocation
  SymbolTableEntry *anonymousEntry = nullptr;
  if (node->fieldLst() != nullptr)
    if (std::ranges::any_of(node->fieldLst()->args(), [](AssignExprNode *field) { return !field->hasCompileTimeValue(); }))
      anonymousEntry = currentScope->symbolTable.insertAnonymous(structType, node);

  // Remove public specifier to not have public local variables
  structType.specifiers.isPublic = false;

  return ExprResult{node->setEvaluatedSymbolType(structType, manIdx), anonymousEntry};
}

std::any TypeChecker::visitLambdaFunc(LambdaFuncNode *node) {
  // Check if all control paths in the lambda body return
  if (!node->returnsOnAllControlPaths(nullptr))
    SOFT_ERROR_ER(node, MISSING_RETURN_STMT, "Not all control paths of this lambda function have a return statement")

  // Change to function scope
  Scope *bodyScope = currentScope->getChildScope(node->getScopeId());
  ScopeHandle scopeHandle(this, bodyScope, ScopeType::LAMBDA_BODY);

  // Visit return type
  auto returnType = std::any_cast<SymbolType>(visit(node->returnType()));
  HANDLE_UNRESOLVED_TYPE_ST(returnType)
  if (returnType.is(TY_DYN))
    SOFT_ERROR_ER(node, UNEXPECTED_DYN_TYPE, "Dyn return types are not allowed")

  // Set the type of the result variable
  SymbolTableEntry *resultVarEntry = currentScope->lookupStrict(RETURN_VARIABLE_NAME);
  assert(resultVarEntry != nullptr);
  resultVarEntry->updateType(returnType, true);
  resultVarEntry->used = true;

  // Visit parameters
  std::vector<SymbolType> paramTypes;
  ParamList paramList;
  if (node->hasParams) {
    // Visit param list to retrieve the param names
    auto namedParamList = std::any_cast<NamedParamList>(visit(node->paramLst()));
    for (const NamedParam &param : namedParamList) {
      if (param.isOptional)
        softError(node, LAMBDA_WITH_OPTIONAL_PARAMS, "Lambdas cannot have optional parameters");

      paramTypes.push_back(param.type);
      paramList.push_back({param.type, param.isOptional});
    }
  }

  // Visit lambda body
  visit(node->body());

  // Leave function body scope
  scopeHandle.leaveScopeEarly();

  // Prepare type of function
  SymbolType functionType(TY_FUNCTION);
  functionType.setFunctionReturnType(returnType);
  functionType.setFunctionParamTypes(paramTypes);
  functionType.setHasLambdaCaptures(!bodyScope->symbolTable.captures.empty());

  // Create function object
  const std::string fctName = "lambda." + node->codeLoc.toPrettyLineAndColumn();
  node->manifestations.at(manIdx) = Function(fctName, nullptr, SymbolType(TY_DYN), returnType, paramList, {}, node);
  node->manifestations.at(manIdx).bodyScope = bodyScope;
  node->manifestations.at(manIdx).mangleSuffix = "." + std::to_string(manIdx);

  return ExprResult{node->setEvaluatedSymbolType(functionType, manIdx)};
}

std::any TypeChecker::visitLambdaProc(LambdaProcNode *node) {
  // Change to function scope
  Scope *bodyScope = currentScope->getChildScope(node->getScopeId());
  ScopeHandle scopeHandle(this, bodyScope, ScopeType::LAMBDA_BODY);

  // Visit parameters
  std::vector<SymbolType> paramTypes;
  ParamList paramList;
  if (node->hasParams) {
    // Visit param list to retrieve the param names
    auto namedParamList = std::any_cast<NamedParamList>(visit(node->paramLst()));
    for (const NamedParam &param : namedParamList) {
      if (param.isOptional)
        softError(node, LAMBDA_WITH_OPTIONAL_PARAMS, "Lambdas cannot have optional parameters");

      paramTypes.push_back(param.type);
      paramList.push_back({param.type, param.isOptional});
    }
  }

  // Visit lambda body
  visit(node->body());

  // Leave function body scope
  scopeHandle.leaveScopeEarly();

  // Prepare type of function
  SymbolType functionType(TY_PROCEDURE);
  functionType.setFunctionParamTypes(paramTypes);
  functionType.setHasLambdaCaptures(!bodyScope->symbolTable.captures.empty());

  // Create function object
  const std::string fctName = "lambda." + node->codeLoc.toPrettyLineAndColumn();
  node->manifestations.at(manIdx) = Function(fctName, nullptr, SymbolType(TY_DYN), SymbolType(TY_DYN), paramList, {}, node);
  node->manifestations.at(manIdx).bodyScope = bodyScope;
  node->manifestations.at(manIdx).mangleSuffix = "." + std::to_string(manIdx);

  return ExprResult{node->setEvaluatedSymbolType(functionType, manIdx)};
}

std::any TypeChecker::visitLambdaExpr(LambdaExprNode *node) {
  // Change to function scope
  Scope *bodyScope = currentScope->getChildScope(node->getScopeId());
  ScopeHandle scopeHandle(this, bodyScope, ScopeType::LAMBDA_BODY);

  // Visit parameters
  std::vector<SymbolType> paramTypes;
  ParamList paramList;
  if (node->hasParams) {
    // Visit param list to retrieve the param names
    auto namedParamList = std::any_cast<NamedParamList>(visit(node->paramLst()));
    for (const NamedParam &param : namedParamList) {
      if (param.isOptional)
        softError(node, LAMBDA_WITH_OPTIONAL_PARAMS, "Lambdas cannot have optional parameters");

      paramTypes.push_back(param.type);
      paramList.push_back({param.type, param.isOptional});
    }
  }

  // Visit lambda expression
  SymbolType returnType = std::any_cast<ExprResult>(visit(node->lambdaExpr())).type;
  HANDLE_UNRESOLVED_TYPE_ER(returnType)
  if (returnType.is(TY_DYN))
    SOFT_ERROR_ER(node, UNEXPECTED_DYN_TYPE, "Dyn return types are not allowed")

  // Leave function body scope
  scopeHandle.leaveScopeEarly();

  // Prepare type of function
  const bool isFunction = !returnType.is(TY_DYN);
  SymbolType functionType(isFunction ? TY_FUNCTION : TY_PROCEDURE);
  if (isFunction)
    functionType.setFunctionReturnType(returnType);
  functionType.setFunctionParamTypes(paramTypes);
  functionType.setHasLambdaCaptures(!bodyScope->symbolTable.captures.empty());

  // Create function object
  const std::string fctName = "lambda." + node->codeLoc.toPrettyLineAndColumn();
  node->manifestations.at(manIdx) = Function(fctName, nullptr, SymbolType(TY_DYN), returnType, paramList, {}, node);
  node->manifestations.at(manIdx).bodyScope = bodyScope;
  node->manifestations.at(manIdx).mangleSuffix = "." + std::to_string(manIdx);

  return ExprResult{node->setEvaluatedSymbolType(functionType, manIdx)};
}

std::any TypeChecker::visitDataType(DataTypeNode *node) {
  // Visit base data type
  auto type = std::any_cast<SymbolType>(visit(node->baseDataType()));
  HANDLE_UNRESOLVED_TYPE_ST(type)

  std::queue<DataTypeNode::TypeModifier> tmQueue = node->tmQueue;
  while (!tmQueue.empty()) {
    DataTypeNode::TypeModifier typeModifier = tmQueue.front();

    // Only the outermost array can have an unknown size
    if (type.isArray() && type.getArraySize() == ARRAY_SIZE_UNKNOWN)
      SOFT_ERROR_ST(node, ARRAY_SIZE_INVALID,
                    "Usage of incomplete array type. Only the outermost array type may have unknown size")

    switch (typeModifier.modifierType) {
    case DataTypeNode::TYPE_PTR: {
      type = type.toPointer(node);
      break;
    }
    case DataTypeNode::TYPE_REF: {
      type = type.toReference(node);
      break;
    }
    case DataTypeNode::TYPE_ARRAY: {
      const std::string &varName = typeModifier.sizeVarName;
      if (!varName.empty()) {
        SymbolTableEntry *globalVar = rootScope->lookupStrict(varName);
        if (!globalVar)
          SOFT_ERROR_ST(node, REFERENCED_UNDEFINED_VARIABLE, "Could not find global variable '" + varName + "' ")
        if (!globalVar->getType().isConst())
          SOFT_ERROR_ST(node, EXPECTED_CONST_VARIABLE, "The size of the array must be known at compile time")
        if (!globalVar->getType().is(TY_INT))
          SOFT_ERROR_ST(node, OPERATOR_WRONG_DATA_TYPE, "Expected variable of type int")
        typeModifier.hardcodedSize = globalVar->declNode->getCompileTimeValue().intValue;
      }

      if (typeModifier.hasSize && typeModifier.hardcodedSize <= 1)
        SOFT_ERROR_ST(node, ARRAY_SIZE_INVALID, "The size of an array must be > 1 and explicitly stated")
      type = type.toArray(node, typeModifier.hardcodedSize);
      break;
    }
    default:                                                               // GCOV_EXCL_LINE
      throw CompilerError(UNHANDLED_BRANCH, "Modifier type fall-through"); // GCOV_EXCL_LINE
    }
    tmQueue.pop();
  }

  // Attach the specifiers to the type
  if (node->specifierLst()) {
    const SymbolType baseType = type.getBaseType();
    for (const SpecifierNode *specifier : node->specifierLst()->specifiers()) {
      if (specifier->type == SpecifierNode::TY_CONST) {
        type.specifiers.isConst = true;
      } else if (specifier->type == SpecifierNode::TY_SIGNED) {
        if (!baseType.isOneOf({TY_INT, TY_LONG, TY_SHORT, TY_BYTE, TY_CHAR, TY_GENERIC}))
          SOFT_ERROR_ST(specifier, SPECIFIER_AT_ILLEGAL_CONTEXT, "Cannot use this specifier on type " + baseType.getName())
        type.specifiers.isSigned = true;
        type.specifiers.isUnsigned = false;
      } else if (specifier->type == SpecifierNode::TY_UNSIGNED) {
        if (!baseType.isOneOf({TY_INT, TY_LONG, TY_SHORT, TY_BYTE, TY_CHAR, TY_GENERIC}))
          SOFT_ERROR_ST(specifier, SPECIFIER_AT_ILLEGAL_CONTEXT, "Cannot use this specifier on type " + baseType.getName())
        type.specifiers.isSigned = false;
        type.specifiers.isUnsigned = true;
      } else if (specifier->type == SpecifierNode::TY_HEAP) {
        // Heap variables can only be pointers
        if (!type.removeReferenceWrapper().isOneOf({TY_PTR, TY_STRING}))
          SOFT_ERROR_ST(specifier, SPECIFIER_AT_ILLEGAL_CONTEXT,
                        "The heap specifier can only be applied to symbols of pointer type, you provided " + baseType.getName())

        type.specifiers.isHeap = true;
      } else if (specifier->type == SpecifierNode::TY_COMPOSITION && node->isFieldType) {
        if (!type.is(TY_STRUCT))
          SOFT_ERROR_ST(specifier, SPECIFIER_AT_ILLEGAL_CONTEXT, "The compose specifier can only be used on plain struct fields")
        type.specifiers.isComposition = true;
      } else if (specifier->type == SpecifierNode::TY_PUBLIC && (node->isFieldType || node->isGlobalType)) {
        type.specifiers.isPublic = true;
      } else {
        const char *entryName = "local variable";
        if (node->isGlobalType)
          entryName = "global variable";
        else if (node->isFieldType)
          entryName = "field";
        else if (node->isParamType)
          entryName = "param";
        else if (node->isReturnType)
          entryName = "return variable";
        SOFT_ERROR_ST(specifier, SPECIFIER_AT_ILLEGAL_CONTEXT,
                      "Cannot use this specifier on a " + std::string(entryName) + " definition")
      }
    }
  }

  return node->setEvaluatedSymbolType(type, manIdx);
}

std::any TypeChecker::visitBaseDataType(BaseDataTypeNode *node) {
  switch (node->type) {
  case BaseDataTypeNode::TYPE_DOUBLE:
    return node->setEvaluatedSymbolType(SymbolType(TY_DOUBLE), manIdx);
  case BaseDataTypeNode::TYPE_INT:
    return node->setEvaluatedSymbolType(SymbolType(TY_INT), manIdx);
  case BaseDataTypeNode::TYPE_SHORT:
    return node->setEvaluatedSymbolType(SymbolType(TY_SHORT), manIdx);
  case BaseDataTypeNode::TYPE_LONG:
    return node->setEvaluatedSymbolType(SymbolType(TY_LONG), manIdx);
  case BaseDataTypeNode::TYPE_BYTE:
    return node->setEvaluatedSymbolType(SymbolType(TY_BYTE), manIdx);
  case BaseDataTypeNode::TYPE_CHAR:
    return node->setEvaluatedSymbolType(SymbolType(TY_CHAR), manIdx);
  case BaseDataTypeNode::TYPE_STRING:
    return node->setEvaluatedSymbolType(SymbolType(TY_STRING), manIdx);
  case BaseDataTypeNode::TYPE_BOOL:
    return node->setEvaluatedSymbolType(SymbolType(TY_BOOL), manIdx);
  case BaseDataTypeNode::TYPE_CUSTOM: {
    auto customType = std::any_cast<SymbolType>(visit(node->customDataType()));
    HANDLE_UNRESOLVED_TYPE_ST(customType)
    return node->setEvaluatedSymbolType(customType, manIdx);
  }
  case BaseDataTypeNode::TYPE_FUNCTION: {
    auto functionType = std::any_cast<SymbolType>(visit(node->functionDataType()));
    HANDLE_UNRESOLVED_TYPE_ST(functionType)
    return node->setEvaluatedSymbolType(functionType, manIdx);
  }
  default:
    return node->setEvaluatedSymbolType(SymbolType(TY_DYN), manIdx);
  }
}

std::any TypeChecker::visitCustomDataType(CustomDataTypeNode *node) {
  // It is a struct type -> get the access scope
  Scope *localAccessScope = accessScope ?: currentScope;

  const bool isImported = node->typeNameFragments.size() > 1;
  const std::string firstFragment = node->typeNameFragments.front();

  // Check if it is a String type
  if (!isImported && firstFragment == STROBJ_NAME && !isStringRT())
    sourceFile->requestRuntimeModule(STRING_RT);

  // Check if it is a generic type
  const SymbolType *genericType = rootScope->lookupGenericType(firstFragment);
  if (!isImported && genericType) {
    // Take the concrete replacement type for the name of this generic type if available
    SymbolType symbolType = *genericType;
    if (typeMapping.contains(firstFragment))
      symbolType = typeMapping.at(firstFragment);
    return node->setEvaluatedSymbolType(symbolType, manIdx);
  }

  // Check if it is a type alias
  SymbolTableEntry *aliasEntry = rootScope->lookupStrict(firstFragment);
  if (!isImported && aliasEntry && aliasEntry->getType().is(TY_ALIAS)) {
    // Set alias entry used
    aliasEntry->used = true;
    // Get type of aliased type container entry
    const std::string aliasedContainerEntryName = aliasEntry->name + ALIAS_CONTAINER_SUFFIX;
    SymbolTableEntry *aliasedTypeContainerEntry = rootScope->lookupStrict(aliasedContainerEntryName);
    assert(aliasedTypeContainerEntry != nullptr);
    return node->setEvaluatedSymbolType(aliasedTypeContainerEntry->getType(), manIdx);
  }

  // Check if the type exists in the exported names registry
  const NameRegistryEntry *registryEntry = sourceFile->getNameRegistryEntry(node->fqTypeName);
  if (!registryEntry)
    SOFT_ERROR_ST(node, UNKNOWN_DATATYPE, "Unknown datatype '" + node->fqTypeName + "'")
  assert(registryEntry->targetEntry != nullptr && registryEntry->targetScope != nullptr);
  SymbolTableEntry *entry = registryEntry->targetEntry;
  assert(entry != nullptr);
  localAccessScope = registryEntry->targetScope->parent;

  // Get struct type and change it to the fully qualified name for identifying without ambiguities
  SymbolType entryType = entry->getType().replaceBaseSubType(registryEntry->name);

  // Enums can early-return
  if (entryType.is(TY_ENUM))
    return SymbolType(TY_INT);

  if (entryType.isOneOf({TY_STRUCT, TY_INTERFACE})) {
    const DataTypeNode *dataTypeNode = dynamic_cast<DataTypeNode *>(node->parent->parent);
    assert(dataTypeNode != nullptr);
    const bool isParamOrFieldOrReturnType = dataTypeNode->isParamType || dataTypeNode->isFieldType || dataTypeNode->isReturnType;

    // Collect the concrete template types
    bool allTemplateTypesConcrete = true;
    std::vector<SymbolType> templateTypes;
    if (node->templateTypeLst()) {
      templateTypes.reserve(node->templateTypeLst()->dataTypes().size());
      for (DataTypeNode *dataType : node->templateTypeLst()->dataTypes()) {
        auto templateType = std::any_cast<SymbolType>(visit(dataType));
        HANDLE_UNRESOLVED_TYPE_ST(templateType)
        // Generic types are only allowed for parameters and fields at this point
        if (entryType.is(TY_STRUCT) && templateType.is(TY_GENERIC) && !isParamOrFieldOrReturnType)
          SOFT_ERROR_ST(dataType, EXPECTED_NON_GENERIC_TYPE, "Only concrete template types are allowed here")
        if (entryType.is(TY_GENERIC))
          allTemplateTypesConcrete = false;
        templateTypes.push_back(templateType);
      }
      entryType.setTemplateTypes(templateTypes);
    }

    if (entryType.is(TY_STRUCT)) {
      // Check if struct is defined before the current code location, if defined in the same source file
      if (entry->declNode->codeLoc.sourceFilePath == node->codeLoc.sourceFilePath && entry->declNode->codeLoc > node->codeLoc)
        SOFT_ERROR_ST(node, REFERENCED_UNDEFINED_STRUCT, "Structs must be defined before usage")

      if (allTemplateTypesConcrete || !isParamOrFieldOrReturnType) { // Only do the next step, if we have concrete template types
        // Set the struct instance to used, if found
        // Here, it is allowed to accept, that the struct cannot be found, because there are self-referencing structs
        const std::string structName = node->typeNameFragments.back();
        Struct *spiceStruct = StructManager::matchStruct(localAccessScope, structName, templateTypes, node);
        if (spiceStruct)
          entryType.setBodyScope(spiceStruct->structScope);
      }
    }

    if (entryType.is(TY_INTERFACE)) {
      // Set the interface instance to used, if found
      const std::string interfaceName = node->typeNameFragments.back();
      Interface *spiceInterface = InterfaceManager::matchInterface(localAccessScope, interfaceName, templateTypes, node);
      if (!spiceInterface)
        SOFT_ERROR_ST(node, UNKNOWN_DATATYPE, "Unknown interface " + Interface::getSignature(interfaceName, templateTypes))
      entryType.setBodyScope(spiceInterface->interfaceScope);
    }

    // Remove public specifier
    entryType.specifiers.isPublic = false;

    return node->setEvaluatedSymbolType(entryType, manIdx);
  }

  const std::string errorMessage =
      entryType.is(TY_INVALID) ? "Used type before declared" : "Expected type, but got " + entryType.getName();
  SOFT_ERROR_ST(node, EXPECTED_TYPE, errorMessage)
}

std::any TypeChecker::visitFunctionDataType(FunctionDataTypeNode *node) {
  // Visit return type
  SymbolType returnType(TY_DYN);
  if (node->isFunction) {
    returnType = std::any_cast<SymbolType>(visit(node->returnType()));
    HANDLE_UNRESOLVED_TYPE_ST(returnType)
    if (returnType.is(TY_DYN))
      SOFT_ERROR_ER(node->returnType(), UNEXPECTED_DYN_TYPE, "Function types cannot have return type dyn")
  }

  // Visit param types
  std::vector<SymbolType> paramTypes;
  if (const TypeLstNode *paramTypeListNode = node->paramTypeLst(); paramTypeListNode != nullptr) {
    for (DataTypeNode *paramTypeNode : paramTypeListNode->dataTypes()) {
      auto paramType = std::any_cast<SymbolType>(visit(paramTypeNode));
      HANDLE_UNRESOLVED_TYPE_ST(returnType)
      paramTypes.push_back(paramType);
    }
  }

  // Build function type
  SymbolType functionType(node->isFunction ? TY_FUNCTION : TY_PROCEDURE);
  if (node->isFunction)
    functionType.setFunctionReturnType(returnType);
  functionType.setFunctionParamTypes(paramTypes);

  return node->setEvaluatedSymbolType(functionType, manIdx);
}

SymbolType TypeChecker::mapLocalTypeToImportedScopeType(const Scope *targetScope, const SymbolType &symbolType) const {
  // Skip all types, except structs
  if (!symbolType.getBaseType().is(TY_STRUCT))
    return symbolType;

  // If the target scope is in the current source file, we can return the symbol type as is
  SourceFile *targetSourceFile = targetScope->sourceFile;
  if (targetSourceFile == sourceFile)
    return symbolType;

  // Match the scope of the symbol type against all scopes in the name registry of the target source file
  for (const auto &[_, entry] : targetSourceFile->exportedNameRegistry)
    if (entry.targetEntry != nullptr && entry.targetEntry->getType().isBaseType(TY_STRUCT))
      for (const Struct *manifestation : *entry.targetEntry->declNode->getStructManifestations())
        if (manifestation->structScope == symbolType.getBaseType().getBodyScope())
          return symbolType.replaceBaseSubType(manifestation->name);

  // The target source file does not know about the struct at all
  // -> show it how to find the struct
  const std::string structName = symbolType.getBaseType().getSubType();
  const NameRegistryEntry *origRegistryEntry = sourceFile->getNameRegistryEntry(structName);
  assert(origRegistryEntry != nullptr);
  targetSourceFile->addNameRegistryEntry(structName, origRegistryEntry->targetEntry, origRegistryEntry->targetScope, false);

  return symbolType;
}

SymbolType TypeChecker::mapImportedScopeTypeToLocalType(const Scope *sourceScope, const SymbolType &symbolType) const {
  // Skip all types, except structs
  if (!symbolType.getBaseType().is(TY_STRUCT))
    return symbolType;

  // If the target scope is in the current source file, we can return the symbol type as is
  SourceFile *sourceSourceFile = sourceScope->sourceFile;
  if (sourceSourceFile == sourceFile)
    return symbolType;

  // Match the scope of the symbol type against all scopes in the name registry of the target source file
  for (const auto &[_, entry] : sourceFile->exportedNameRegistry)
    if (entry.targetEntry != nullptr && entry.targetEntry->getType().isBaseType(TY_STRUCT))
      for (const Struct *manifestation : *entry.targetEntry->declNode->getStructManifestations())
        if (manifestation->structScope == symbolType.getBaseType().getBodyScope()) {
          // Get the 'fullest-qualified' registry entry
          const NameRegistryEntry *mostQualifiedEntry = sourceFile->getNameRegistryEntry(entry.name);
          assert(mostQualifiedEntry != nullptr);
          return symbolType.replaceBaseSubType(mostQualifiedEntry->name);
        }

  // This source file does not know about the struct at all
  // -> show it how to find the struct
  const std::string structName = symbolType.getBaseType().getSubType();
  const NameRegistryEntry *origRegistryEntry = sourceSourceFile->getNameRegistryEntry(structName);
  assert(origRegistryEntry != nullptr);
  sourceFile->addNameRegistryEntry(structName, origRegistryEntry->targetEntry, origRegistryEntry->targetScope, false);

  return symbolType;
}

/**
 * Auto-dereference the given symbol type.
 * This process is NOT equivalent with getBaseType() because getBaseType() also removes e.g. array wrappers
 *
 * @param symbolType Input symbol type
 */
void TypeChecker::autoDeReference(SymbolType &symbolType) {
  while (symbolType.isPtr() || symbolType.isRef())
    symbolType = symbolType.getContainedTy();
}

/**
 * Returns the operator function list for the current manifestation and the given node
 *
 * @param node Node to retrieve the op fct pointer list from
 * @return Op fct pointer list
 */
std::vector<const Function *> &TypeChecker::getOpFctPointers(ASTNode *node) const {
  assert(node->opFct.size() > manIdx);
  return node->opFct.at(manIdx);
}

/**
 * Check if a function has been type-checked already. If not, request a revisit
 *
 * @param function Function to check
 */
void TypeChecker::requestRevisitIfRequired(const Function *fct) {
  if (fct && !fct->alreadyTypeChecked && !fct->entry->scope->isImportedBy(rootScope))
    reVisitRequested = true;
}

/**
 * Check if the current source file is the String runtime source file
 *
 * @return String runtime or not
 */
bool TypeChecker::isStringRT() const { return rootScope->lookupStrict(STROBJ_NAME) != nullptr; }

/**
 * Add a soft error to the error list
 */
void TypeChecker::softError(const ASTNode *node, SemanticErrorType errorType, const std::string &message) const {
  resourceManager.errorManager.addSoftError(node, errorType, message);
}

} // namespace spice::compiler<|MERGE_RESOLUTION|>--- conflicted
+++ resolved
@@ -1232,10 +1232,6 @@
     // If we only have the generic struct scope, lookup the concrete manifestation scope
     if (structScope->isGenericScope) {
       const std::string structName = lhsBaseTy.getOriginalSubType();
-<<<<<<< HEAD
-      const std::string signature = Struct::getSignature(structName, lhsBaseTy.getTemplateTypes());
-=======
->>>>>>> 06ca44cd
       Scope *matchScope = lhsBaseTy.getBodyScope()->parent;
       Struct *spiceStruct = StructManager::matchStruct(matchScope, structName, lhsBaseTy.getTemplateTypes(), node);
       assert(spiceStruct != nullptr);
