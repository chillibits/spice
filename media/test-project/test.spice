<<<<<<< HEAD
f<int> add(int a, int b) {
    return a + b;
}

#[test=true, test.name="Test for add function", test.skip=false]
f<bool> testAdd() {
    assert add(1, 2) == 3;
    assert add(2, 2) == 4;
    assert add(3, 2) == 5;

    return true;
}

f<int> main() {
    printf("%d\n", add(1, 2));
}
=======
type T dyn;
type T int|double;

f<int> main() {}
>>>>>>> e5bb8599
<|MERGE_RESOLUTION|>--- conflicted
+++ resolved
@@ -1,4 +1,3 @@
-<<<<<<< HEAD
 f<int> add(int a, int b) {
     return a + b;
 }
@@ -14,10 +13,4 @@
 
 f<int> main() {
     printf("%d\n", add(1, 2));
-}
-=======
-type T dyn;
-type T int|double;
-
-f<int> main() {}
->>>>>>> e5bb8599
+}