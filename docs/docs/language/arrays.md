--- conflicted
+++ resolved
@@ -12,15 +12,6 @@
 The `5` in the brackets is the size of the array. The initial values can be provided in curly braces after the assign operator and must be of the same data type. <br>
 As you can see, there are fewer values (3) than the array size is (5). The rest of the values are set to the default data type value. The default data type values are:
 
-<<<<<<< HEAD
-| Type     | Default value                 |
-|----------|-------------------------------|
-| `int`    | `0`                           |
-| `double` | `0.0`                         |
-| `string` | `""`                          |
-| `bool`   | `false`                       |
-| `struct` | Default values for all fields |
-=======
 | Type     | Default value                               |
 |----------|---------------------------------------------|
 | `int`    | `0`                                         |
@@ -28,7 +19,6 @@
 | `string` | `""`                                        |
 | `bool`   | `false`                                     |
 | `struct` | Instance with default values for all fields |
->>>>>>> bbe63207
 
 To access an array item, you can use the index. The indexes are >= 0 per definition:
 ```spice
