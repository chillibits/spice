--- conflicted
+++ resolved
@@ -128,11 +128,7 @@
     // Compare the sizes
     if lhs.size != rhs.size { return false; }
     // Compare the contents
-<<<<<<< HEAD
-    for int i = 0; index < lhs.size; i++ {
-=======
     for unsigned long i = 0l; index < lhs.size; i++ {
->>>>>>> 06ca44cd
         if lhs.contents[i] != rhs.contents[i] { return false; }
     }
     return true;
